--- conflicted
+++ resolved
@@ -2,14 +2,9 @@
 
 TOPDIR = $(realpath ..)
 
-<<<<<<< HEAD
 SUBDIR = cat chmod chown date echo kill ksh ln ls mandelbrot mkdir pwd \
-	 rm rmdir sandbox stty test_kbd test_hidkbd test_hidm test_umass \
-	 test_rtc utest
-=======
-SUBDIR = cat chmod chown date echo kill ksh ln ls mandelbrot mkdir ps pwd \
-	 rm rmdir sandbox setwinsize stty test_kbd test_rtc tetris utest
->>>>>>> 7eef66bd
+	 rm rmdir sandbox setwinsize stty test_kbd test_hidkbd test_hidm test_umass \
+	 test_rtc tetris utest
 
 all: build
 
