# vim: tabstop=8 shiftwidth=8 noexpandtab:

TOPDIR = $(realpath ..)

<<<<<<< HEAD
SUBDIR = cat chmod date echo kill ksh ln ls lua mandelbrot mish mkdir pwd \
	 rm rmdir sandbox stty test_kbd test_hidkbd test_hidm test_umass \
	 test_rtc utest
=======
SUBDIR = cat chmod chown date echo kill ksh ln ls mandelbrot mkdir pwd \
	 rm rmdir sandbox stty test_kbd test_rtc utest
>>>>>>> 99bfe9e9

all: build

include $(TOPDIR)/build/common.mk<|MERGE_RESOLUTION|>--- conflicted
+++ resolved
@@ -2,14 +2,9 @@
 
 TOPDIR = $(realpath ..)
 
-<<<<<<< HEAD
-SUBDIR = cat chmod date echo kill ksh ln ls lua mandelbrot mish mkdir pwd \
+SUBDIR = cat chmod chown date echo kill ksh ln ls mandelbrot mkdir pwd \
 	 rm rmdir sandbox stty test_kbd test_hidkbd test_hidm test_umass \
 	 test_rtc utest
-=======
-SUBDIR = cat chmod chown date echo kill ksh ln ls mandelbrot mkdir pwd \
-	 rm rmdir sandbox stty test_kbd test_rtc utest
->>>>>>> 99bfe9e9
 
 all: build
 
