--- conflicted
+++ resolved
@@ -2,11 +2,7 @@
 
 TOPDIR = $(realpath ..)
 
-<<<<<<< HEAD
-SUBDIR = cmp col cut env find grep head id join mkfifo stat tail tr uniq wc
-=======
-SUBDIR = stat wc
->>>>>>> 6afc2b4c
+SUBDIR = cmp col cut find grep head id join mkfifo stat tail tr uniq wc
 
 all: build
 
