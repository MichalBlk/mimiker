--- conflicted
+++ resolved
@@ -36,33 +36,12 @@
     file_destroy(f);
 }
 
-<<<<<<< HEAD
-void file_set_flags(file_t *f, int mode) {
-  switch (mode & O_ACCMODE) {
-    case O_RDONLY:
-      f->f_flags = FF_READ;
-      break;
-    case O_WRONLY:
-      f->f_flags = FF_WRITE;
-      break;
-    case O_RDWR:
-      f->f_flags = FF_READ | FF_WRITE;
-      break;
-  }
-
-  if (mode & O_APPEND)
-    f->f_flags |= FF_APPEND;
-
-  if (mode & O_NONBLOCK)
-    f->f_flags |= FF_NONBLOCK;
-=======
 int nowrite(file_t *f, uio_t *uio) {
   return EBADF;
 }
 
 int noseek(file_t *f, off_t offset, int whence, off_t *newoffp) {
   return ESPIPE;
->>>>>>> 60656d5d
 }
 
 /* Operations on invalid file descriptors */
@@ -91,10 +70,6 @@
 }
 
 fileops_t badfileops = {
-<<<<<<< HEAD
-  .fo_flags = FOF_SEEKABLE,
-=======
->>>>>>> 60656d5d
   .fo_read = badfo_read,
   .fo_write = badfo_write,
   .fo_close = badfo_close,
