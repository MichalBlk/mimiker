#define KL_LOG KL_KMEM
#include <sys/libkern.h>
#include <sys/queue.h>
#include <sys/mimiker.h>
#include <sys/klog.h>
#include <sys/mutex.h>
#include <sys/linker_set.h>
#include <sys/sched.h>
#include <sys/malloc.h>
#include <sys/pool.h>
#include <sys/kmem.h>
#include <sys/vm.h>
#include <machine/vm_param.h>
#include <bitstring.h>
#include <sys/kasan.h>

#define PI_ALIGNMENT sizeof(uint64_t)

#define POOL_DEBUG 0

#if defined(POOL_DEBUG) && POOL_DEBUG > 0
#define debug(...) klog(__VA_ARGS__)
#else
#define debug(...)
#endif

typedef LIST_HEAD(, slab) slab_list_t;

typedef struct pool {
  TAILQ_ENTRY(pool) pp_link;
  mtx_t pp_mtx;
  const char *pp_desc;
  slab_list_t pp_empty_slabs;
  slab_list_t pp_full_slabs;
  slab_list_t pp_part_slabs; /* partially allocated slabs */
  size_t pp_itemsize;        /* size of item */
  size_t pp_alignment;       /* alignment of allocated items */
#if KASAN
  size_t pp_redzone; /* size of redzone after each item */
  quar_t pp_quarantine;
#endif
  /* statistics */
  size_t pp_npages;   /* number of allocated pages (in bytes) */
  size_t pp_nused;    /* number of used items in all slabs */
  size_t pp_nmaxused; /* peak number of used items in all slabs */
  size_t pp_ntotal;   /* total number of items in all slabs */
} pool_t;

static TAILQ_HEAD(, pool) pool_list = TAILQ_HEAD_INITIALIZER(pool_list);
static MTX_DEFINE(pool_list_lock, 0);
static KMALLOC_DEFINE(M_POOL, "pool allocators");

typedef struct slab {
  LIST_ENTRY(slab) ph_link; /* pool slab list */
  uint16_t ph_nused;        /* # of items in use */
  uint16_t ph_ntotal;       /* total number of items */
  size_t ph_size;           /* size of memory allocated for the slab */
  size_t ph_itemsize;       /* total size of item (with header and redzone) */
  void *ph_items;           /* ptr to array of items after bitmap */
  bitstr_t ph_bitmap[0];
} slab_t;

static void *slab_item_at(slab_t *slab, unsigned i) {
  return slab->ph_items + i * slab->ph_itemsize;
}

static void add_slab(pool_t *pool, slab_t *slab, size_t slabsize) {
  assert(mtx_owned(&pool->pp_mtx));
  assert(is_aligned(slab, PAGESIZE));
  assert(is_aligned(slabsize, PAGESIZE));

  klog("add slab at %p to '%s' pool", slab, pool->pp_desc);

  slab->ph_size = slabsize;
  slab->ph_itemsize = pool->pp_itemsize;
#if KASAN
  slab->ph_itemsize += pool->pp_redzone;
#endif /* !KASAN */

  /*
   * Now we need to calculate maximum possible number of items of given `size`
   * in slab that occupies one page, taking into account space taken by:
   *  - items: ntotal * itemsize,
   *  - slab + bitmap: sizeof(slab_t) + bitstr_size(ntotal)
   * With:
   *  - usable = slabsize - sizeof(slab_t)
   * ... inequation looks as follow:
   * (1) ntotal * itemsize + (ntotal + 7) / 8 <= usable
   * (2) ntotal * 8 * itemsize + ntotal + 7 <= usable * 8
   * (3) ntotal * (8 * itemsize + 1) <= usable * 8 - 7
<<<<<<< HEAD
   * (4) ntotal <= (usable * 8 - 7) / (8 * itemisize + 1)
=======
   * (4) ntotal <= (usable * 8 - 7) / (8 * itemsize + 1)
>>>>>>> c963bcda
   */
  size_t usable = slabsize - sizeof(slab_t);
  slab->ph_ntotal = (usable * 8 - 7) / (8 * slab->ph_itemsize + 1);
  slab->ph_nused = 0;

  assert(slab->ph_ntotal > 0);

  size_t header = sizeof(slab_t) + bitstr_size(slab->ph_ntotal);
  slab->ph_items = (void *)slab + align(header, pool->pp_alignment);

  bzero(slab->ph_bitmap, bitstr_size(slab->ph_ntotal));

  LIST_INSERT_HEAD(&pool->pp_empty_slabs, slab, ph_link);

  pool->pp_ntotal += slab->ph_ntotal;
  pool->pp_npages += slabsize;

  for (size_t i = 0; i < slabsize; i += PAGESIZE) {
    vm_page_t *pg = kva_find_page((vaddr_t)slab + i);
    assert(pg != NULL);
    pg->slab = slab;
  }
}

void *pool_alloc(pool_t *pool, kmem_flags_t flags) {
  void *ptr;

  debug("pool_alloc: pool=%p", pool);

  WITH_MTX_LOCK (&pool->pp_mtx) {
    slab_t *slab;

    if (!(slab = LIST_FIRST(&pool->pp_part_slabs))) {
      if (!(slab = LIST_FIRST(&pool->pp_empty_slabs))) {
        slab = kmem_alloc(PAGESIZE, flags);
        assert(slab != NULL);
        add_slab(pool, slab, PAGESIZE);
      }
      /* We're going to allocate from empty slab
       * -> move it to the list of non-empty slabs. */
      assert(slab->ph_nused == 0);
      LIST_REMOVE(slab, ph_link);
      LIST_INSERT_HEAD(&pool->pp_part_slabs, slab, ph_link);
    }

    assert(slab->ph_nused < slab->ph_ntotal);
    int i = 0;
    bit_ffc(slab->ph_bitmap, slab->ph_ntotal, &i);
    bit_set(slab->ph_bitmap, i);
    ptr = slab_item_at(slab, i);
    debug("slab_alloc: allocated item %p at slab %p, index %d", ptr, slab, i);

    if (++slab->ph_nused == slab->ph_ntotal) {
      /* We've allocated last item from non-empty slab
       * -> move it to the list of full slabs. */
      LIST_REMOVE(slab, ph_link);
      LIST_INSERT_HEAD(&pool->pp_full_slabs, slab, ph_link);
    }

    pool->pp_nused++;
    pool->pp_nmaxused = max(pool->pp_nmaxused, pool->pp_nused);
  }

  /* Create redzone after the item. */
  kasan_mark(ptr, pool->pp_itemsize, pool->pp_itemsize + pool->pp_redzone,
             KASAN_CODE_POOL_OVERFLOW);
  if (flags & M_ZERO)
    bzero(ptr, pool->pp_itemsize);

  return ptr;
}

/* TODO: destroy empty slabs when their number reaches a certain threshold
 * (maybe leave one). */
static void _pool_free(pool_t *pool, void *ptr) {
  assert(mtx_owned(&pool->pp_mtx));

  debug("pool_free: pool = %p, ptr = %p", pool, ptr);

  vm_page_t *pg = kva_find_page((vaddr_t)ptr);
  assert(pg != NULL);
  slab_t *slab = pg->slab;

  unsigned index =
    ((intptr_t)ptr - (intptr_t)slab->ph_items) / slab->ph_itemsize;
  bitstr_t *bitmap = slab->ph_bitmap;

  if (!bit_test(bitmap, index))
    panic("Double free detected in '%s' pool at %p!", pool->pp_desc, ptr);
  bit_clear(bitmap, index);

  if (slab->ph_nused == slab->ph_ntotal) {
    LIST_REMOVE(slab, ph_link);
    LIST_INSERT_HEAD(&pool->pp_part_slabs, slab, ph_link);
  }

  if (--slab->ph_nused == 0) {
    LIST_REMOVE(slab, ph_link);
    LIST_INSERT_HEAD(&pool->pp_empty_slabs, slab, ph_link);
  }

  pool->pp_nused--;

  debug("pool_free: freed item %p at slab %p, index %d", ptr, slab, index);
}

void pool_free(pool_t *pool, void *ptr) {
  SCOPED_MTX_LOCK(&pool->pp_mtx);

  kasan_mark_invalid(ptr, pool->pp_itemsize + pool->pp_redzone,
                     KASAN_CODE_POOL_FREED);
  kasan_quar_additem(&pool->pp_quarantine, pool, ptr);
#if !KASAN
  /* Without KASAN, call regular free method */
  _pool_free(pool, ptr);
#endif /* !KASAN */
}

static void pool_ctor(pool_t *pool) {
  LIST_INIT(&pool->pp_empty_slabs);
  LIST_INIT(&pool->pp_full_slabs);
  LIST_INIT(&pool->pp_part_slabs);
  mtx_init(&pool->pp_mtx, 0);
}

static void destroy_slabs(pool_t *pool, slab_list_t *slabs) {
  slab_t *slab, *next;

  LIST_FOREACH_SAFE (slab, slabs, ph_link, next) {
    klog("destroy_slab: pool = %p, slab = %p", pool, slab);

    pool->pp_ntotal -= slab->ph_ntotal;
    pool->pp_npages -= slab->ph_size;

    LIST_REMOVE(slab, ph_link);

    for (size_t i = 0; i < slab->ph_size; i += PAGESIZE) {
      vm_page_t *pg = kva_find_page((vaddr_t)slab + i);
      assert(pg != NULL);
      assert(pg->slab == slab);
      pg->slab = NULL;
    }

    kmem_free(slab, slab->ph_size);
  }
}

static void pool_dtor(pool_t *pool) {
  destroy_slabs(pool, &pool->pp_empty_slabs);
  destroy_slabs(pool, &pool->pp_part_slabs);
  destroy_slabs(pool, &pool->pp_full_slabs);
  klog("destroyed pool '%s' at %p", pool->pp_desc, pool);
}

<<<<<<< HEAD
static void pool_init(pool_t *pool, pool_args_t *args) {
=======
static void pool_init(pool_t *pool, pool_init_t *args) {
>>>>>>> c963bcda
  const char *desc = args->desc;
  size_t size = args->size;
  size_t alignment = max(args->alignment, PI_ALIGNMENT);
  assert(desc);
  assert(size);
  assert(powerof2(alignment));

  pool_ctor(pool);
  pool->pp_desc = desc;
  pool->pp_alignment = alignment;
#if KASAN
  /* the alignment is within the redzone */
  pool->pp_itemsize = size;
  pool->pp_redzone = align(size + KASAN_POOL_REDZONE_SIZE, alignment) - size;
#else /* !KASAN */
  /* no redzone, we have to align the size itself */
  pool->pp_itemsize = align(size, alignment);
#endif
  kasan_quar_init(&pool->pp_quarantine, (quar_free_t)_pool_free);
  klog("initialized '%s' pool at %p (item size = %d)", pool->pp_desc, pool,
       pool->pp_itemsize);
  WITH_MTX_LOCK (&pool_list_lock)
    TAILQ_INSERT_TAIL(&pool_list, pool, pp_link);
}

void init_pool(void) {
  INVOKE_CTORS(pool_ctor_table);
}

void pool_add_page(pool_t *pool, void *page, size_t size) {
  SCOPED_MTX_LOCK(&pool->pp_mtx);
  add_slab(pool, page, size);
}

<<<<<<< HEAD
pool_t *pool_create(pool_args_t *args) {
=======
pool_t *_pool_create(pool_init_t *args) {
>>>>>>> c963bcda
  pool_t *pool = kmalloc(M_POOL, sizeof(pool_t), M_ZERO | M_NOWAIT);
  pool_init(pool, args);
  return pool;
}

void pool_destroy(pool_t *pool) {
  WITH_MTX_LOCK (&pool_list_lock)
    TAILQ_REMOVE(&pool_list, pool, pp_link);
  WITH_MTX_LOCK (&pool->pp_mtx)
    /* Lock needed as the quarantine may call _pool_free! */
    kasan_quar_releaseall(&pool->pp_quarantine);
  pool_dtor(pool);
  kfree(M_POOL, pool);
}<|MERGE_RESOLUTION|>--- conflicted
+++ resolved
@@ -88,11 +88,7 @@
    * (1) ntotal * itemsize + (ntotal + 7) / 8 <= usable
    * (2) ntotal * 8 * itemsize + ntotal + 7 <= usable * 8
    * (3) ntotal * (8 * itemsize + 1) <= usable * 8 - 7
-<<<<<<< HEAD
-   * (4) ntotal <= (usable * 8 - 7) / (8 * itemisize + 1)
-=======
    * (4) ntotal <= (usable * 8 - 7) / (8 * itemsize + 1)
->>>>>>> c963bcda
    */
   size_t usable = slabsize - sizeof(slab_t);
   slab->ph_ntotal = (usable * 8 - 7) / (8 * slab->ph_itemsize + 1);
@@ -247,11 +243,7 @@
   klog("destroyed pool '%s' at %p", pool->pp_desc, pool);
 }
 
-<<<<<<< HEAD
-static void pool_init(pool_t *pool, pool_args_t *args) {
-=======
 static void pool_init(pool_t *pool, pool_init_t *args) {
->>>>>>> c963bcda
   const char *desc = args->desc;
   size_t size = args->size;
   size_t alignment = max(args->alignment, PI_ALIGNMENT);
@@ -286,11 +278,7 @@
   add_slab(pool, page, size);
 }
 
-<<<<<<< HEAD
-pool_t *pool_create(pool_args_t *args) {
-=======
 pool_t *_pool_create(pool_init_t *args) {
->>>>>>> c963bcda
   pool_t *pool = kmalloc(M_POOL, sizeof(pool_t), M_ZERO | M_NOWAIT);
   pool_init(pool, args);
   return pool;
