--- conflicted
+++ resolved
@@ -13,6 +13,8 @@
 #include <machine/vm_param.h>
 #include <bitstring.h>
 #include <sys/kasan.h>
+
+#define PI_ALIGNMENT sizeof(uint64_t)
 
 #define POOL_DEBUG 0
 
@@ -95,18 +97,8 @@
   assert(slab->ph_ntotal > 0);
 
   size_t header = sizeof(slab_t) + bitstr_size(slab->ph_ntotal);
-<<<<<<< HEAD
-  void *slab_end = (void *)slab + slabsize;
   slab->ph_items = (void *)slab + align(header, pool->pp_alignment);
 
-  /* We might have lost a single item due to the alignment. */
-  if ((slab_end - slab->ph_items) / slab->ph_itemsize < slab->ph_ntotal)
-    slab->ph_ntotal--;
-
-=======
-  slab->ph_items = (void *)slab + align(header, pool->pp_alignment);
-
->>>>>>> da1f365c
   bzero(slab->ph_bitmap, bitstr_size(slab->ph_ntotal));
 
   LIST_INSERT_HEAD(&pool->pp_empty_slabs, slab, ph_link);
@@ -251,11 +243,6 @@
   klog("destroyed pool '%s' at %p", pool->pp_desc, pool);
 }
 
-<<<<<<< HEAD
-static void pool_init(pool_t *pool, const char *desc, size_t size,
-                      size_t alignment) {
-  alignment = max(alignment, P_DEF_ALIGN);
-=======
 static void pool_init(pool_t *pool, pool_args_t *args) {
   const char *desc = args->desc;
   size_t size = args->size;
@@ -263,7 +250,6 @@
   assert(desc);
   assert(size);
   assert(powerof2(alignment));
->>>>>>> da1f365c
 
   pool_ctor(pool);
   pool->pp_desc = desc;
@@ -271,11 +257,7 @@
 #if KASAN
   /* the alignment is within the redzone */
   pool->pp_itemsize = size;
-<<<<<<< HEAD
-  pool->pp_redzone = align(size, alignment) - size + KASAN_POOL_REDZONE_SIZE;
-=======
   pool->pp_redzone = align(size + KASAN_POOL_REDZONE_SIZE, alignment) - size;
->>>>>>> da1f365c
 #else /* !KASAN */
   /* no redzone, we have to align the size itself */
   pool->pp_itemsize = align(size, alignment);
@@ -296,15 +278,9 @@
   add_slab(pool, page, size);
 }
 
-<<<<<<< HEAD
-pool_t *pool_create(const char *desc, size_t size, size_t alignment) {
-  pool_t *pool = kmalloc(M_POOL, sizeof(pool_t), M_ZERO | M_NOWAIT);
-  pool_init(pool, desc, size, alignment);
-=======
 pool_t *pool_create(pool_args_t *args) {
   pool_t *pool = kmalloc(M_POOL, sizeof(pool_t), M_ZERO | M_NOWAIT);
   pool_init(pool, args);
->>>>>>> da1f365c
   return pool;
 }
 
