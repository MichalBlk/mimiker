--- conflicted
+++ resolved
@@ -50,18 +50,12 @@
   rman_addr_t end = start + size - 1;
   resource_t *reg = resource_alloc(rm, start, end, RF_RESERVED);
 
-<<<<<<< HEAD
-    /* Do not consider elements after `end` address. */
-    if (end <= curr_end - 1)
-      break;
-=======
   WITH_MTX_LOCK (&rm->rm_lock) {
     resource_t *first = TAILQ_FIRST(&rm->rm_resources);
     if (first == NULL || end < first->r_start) {
       TAILQ_INSERT_HEAD(&rm->rm_resources, reg, r_link);
       goto done;
     }
->>>>>>> 6da6392f
 
     resource_t *last = TAILQ_LAST(&rm->rm_resources, res_list);
     if (start > last->r_end) {
