#include <sys/errno.h>
#include <sys/sleepq.h>
#include <sys/time.h>
<<<<<<< HEAD
#include <sys/libkern.h>
#include <sys/callout.h>
=======
#include <limits.h>
>>>>>>> 5961b5f6

int do_clock_gettime(clockid_t clk, timespec_t *tp) {
  bintime_t bin;
  switch (clk) {
    case CLOCK_REALTIME:
      bin = bintime();
      break;
    case CLOCK_MONOTONIC:
      bin = binuptime();
      break;
    default:
      return EINVAL;
  }
  bt2ts(&bin, tp);
  return 0;
}

static systime_t ts2hz(timespec_t *ts) {
  if (ts->tv_sec < 0 || (ts->tv_sec == 0 && ts->tv_nsec == 0))
    return 0;

  if (ts->tv_sec > UINT_MAX / CLK_TCK)
    return UINT_MAX;

  const int pow9 = 1000000000;
  int tick = pow9 / CLK_TCK;

  /* Round up the number of ticks */
  long nsectck = (ts->tv_nsec + tick - 1) / tick;
  systime_t ticks = ts->tv_sec * CLK_TCK;

  if (ticks > UINT_MAX - nsectck - 1)
    return UINT_MAX;

  /* Add 1 for the current tick to expire */
  return ticks + nsectck + 1;
}

static int ts2timo(clockid_t clock_id, int flags, timespec_t *ts,
                   systime_t *timo, timespec_t *start) {
  int error;
  *timo = 0;

  if (ts->tv_nsec < 0 || ts->tv_nsec >= 1000000000L || ts->tv_sec < 0 ||
      (flags & ~TIMER_ABSTIME))
    return EINVAL;

  if ((error = do_clock_gettime(clock_id, start)))
    return error;

  if (flags & TIMER_ABSTIME)
    timespecsub(ts, start, ts);

  if ((ts->tv_sec == 0 && ts->tv_nsec == 0) || ts->tv_sec < 0)
    return ETIMEDOUT;

  *timo = ts2hz(ts);

  return 0;
}

int do_clock_nanosleep(clockid_t clk, int flags, timespec_t *rqtp,
                       timespec_t *rmtp) {
  /* rmt - remaining time, rqt - requested time, p - pointer */
  timespec_t rmt_start, rmt_end, rmt;
  systime_t timo;
  int error, error2;

  if ((error = ts2timo(clk, flags, rqtp, &timo, &rmt_start))) {
    if (error == ETIMEDOUT)
      goto timedout;
    return error;
  }

  do {
    error = sleepq_wait_timed((void *)(&rmt_start), __caller(0), timo);
    if (error == ETIMEDOUT)
      goto timedout;

    if ((error2 = do_clock_gettime(clk, &rmt_end)))
      return error2;

    if (flags == TIMER_ABSTIME) {
      timespecsub(rqtp, &rmt_end, &rmt);
    } else {
      timespecsub(&rmt_end, &rmt_start, &rmt);
      timespecsub(rqtp, &rmt, &rmt);
    }
    if (rmt.tv_sec < 0)
      timespecclear(&rmt);

    if (rmtp)
      *rmtp = rmt;
    if (error)
      return error;

    timo = ts2hz(&rmt);
  } while (timo > 0);

  return 0;

timedout:
  if (rmtp)
    rmtp->tv_sec = rmtp->tv_nsec = 0;
  return 0;
}

time_t tm2sec(tm_t *t) {
  if (t->tm_year < 70)
    return 0;

  const int32_t year_scale_s = 31536000, day_scale_s = 86400,
                hour_scale_s = 3600, min_scale_s = 60;
  time_t res = 0;
  static const int month_in_days[13] = {0,   31,  59,  90,  120, 151,
                                        181, 212, 243, 273, 304, 334};

  res += (time_t)month_in_days[t->tm_mon] * day_scale_s;
  /* Extra days from leap years which already past (EPOCH) */
  res += (time_t)((t->tm_year + 1900) / 4 - (1970) / 4) * day_scale_s;
  res -= (time_t)((t->tm_year + 1900) / 100 - (1970) / 100) * day_scale_s;
  res += (time_t)((t->tm_year + 1900) / 400 - (1970) / 400) * day_scale_s;

  /* If actual year is a leap year and the leap day passed */
  if (t->tm_mon > 1 && (t->tm_year % 4) == 0 &&
      ((t->tm_year % 100) != 0 || (t->tm_year + 1900) % 400) == 0)
    res += day_scale_s;

  /* (t.tm_mday - 1) - cause days are in range [1-31] */
  return (time_t)(t->tm_year - 70) * year_scale_s +
         (t->tm_mday - 1) * day_scale_s + t->tm_hour * hour_scale_s +
         t->tm_min * min_scale_s + t->tm_sec + res;
}

static void mdelay_timeout(__unused void *arg) {
  /* Nothing to do here. */
}

void mdelay(useconds_t ms) {
  callout_t handle;
  bzero(&handle, sizeof(callout_t));
  callout_setup_relative(&handle, ms, mdelay_timeout, NULL);
  callout_drain(&handle);
}<|MERGE_RESOLUTION|>--- conflicted
+++ resolved
@@ -1,12 +1,9 @@
 #include <sys/errno.h>
 #include <sys/sleepq.h>
 #include <sys/time.h>
-<<<<<<< HEAD
 #include <sys/libkern.h>
 #include <sys/callout.h>
-=======
 #include <limits.h>
->>>>>>> 5961b5f6
 
 int do_clock_gettime(clockid_t clk, timespec_t *tp) {
   bintime_t bin;
