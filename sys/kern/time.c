--- conflicted
+++ resolved
@@ -138,21 +138,20 @@
          t->tm_min * min_scale_s + t->tm_sec + res;
 }
 
-<<<<<<< HEAD
+timespec_t nanotime(void) {
+  timespec_t tp;
+  bintime_t bt = bintime();
+  bt2ts(&bt, &tp);
+  return tp;
+}
+
 static void mdelay_timeout(__unused void *arg) {
   /* Nothing to do here. */
 }
 
 void mdelay(useconds_t ms) {
-  callout_t handle;
-  bzero(&handle, sizeof(callout_t));
-  callout_setup_relative(&handle, ms, mdelay_timeout, NULL);
-  callout_drain(&handle);
-=======
-timespec_t nanotime(void) {
-  timespec_t tp;
-  bintime_t bt = bintime();
-  bt2ts(&bt, &tp);
-  return tp;
->>>>>>> 99bfe9e9
+  callout_t callout;
+  callout_setup(&callout, mdelay_timeout, NULL);
+  callout_schedule(&callout, ms);
+  callout_drain(&callout);
 }