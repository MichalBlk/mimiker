#include <sys/mutex.h>
#include <sys/kenv.h>
#include <sys/time.h>
#include <sys/libkern.h>
#include <sys/thread.h>
#include <sys/klog.h>
#include <sys/ktest.h>
#include <sys/interrupt.h>

#define KL_SIZE 1024

typedef struct klog_entry {
  bintime_t kl_timestamp;
  tid_t kl_tid;
  unsigned kl_line;
  const char *kl_file;
  klog_origin_t kl_origin;
  const char *kl_format;
  uintptr_t kl_params[6];
} klog_entry_t;

typedef struct klog {
  klog_entry_t array[KL_SIZE];
  atomic_uint mask;
  volatile unsigned first;
  volatile unsigned last;
  bool repeated;
  int prev;
} klog_t;

static klog_t klog;
static spin_t klog_lock = SPIN_INITIALIZER(LK_RECURSIVE);

static const char *subsystems[] = {
<<<<<<< HEAD
  [KL_RUNQ] = "runq",       [KL_SLEEPQ] = "sleepq", [KL_CALLOUT] = "callout",
  [KL_INIT] = "init",       [KL_PMAP] = "pmap",     [KL_VM] = "vm",
  [KL_KMEM] = "kmem",       [KL_VMEM] = "vmem",     [KL_LOCK] = "lock",
  [KL_SCHED] = "sched",     [KL_THREAD] = "thread", [KL_INTR] = "intr",
  [KL_DEV] = "dev",         [KL_USB] = "usb",       [KL_VFS] = "vfs",
  [KL_VNODE] = "vnode",     [KL_PROC] = "proc",     [KL_SYSCALL] = "syscall",
  [KL_USER] = "user",       [KL_TEST] = "test",     [KL_SIGNAL] = "signal",
  [KL_FILESYS] = "filesys", [KL_TIME] = "time",     [KL_FILE] = "file",
  [KL_TTY] = "tty",         [KL_UNDEF] = "???"};
=======
  [KL_SLEEPQ] = "sleepq",   [KL_CALLOUT] = "callout", [KL_INIT] = "init",
  [KL_PMAP] = "pmap",       [KL_VM] = "vm",           [KL_KMEM] = "kmem",
  [KL_VMEM] = "vmem",       [KL_LOCK] = "lock",       [KL_SCHED] = "sched",
  [KL_THREAD] = "thread",   [KL_INTR] = "intr",       [KL_DEV] = "dev",
  [KL_VFS] = "vfs",         [KL_PROC] = "proc",       [KL_SYSCALL] = "syscall",
  [KL_USER] = "user",       [KL_TEST] = "test",       [KL_SIGNAL] = "signal",
  [KL_FILESYS] = "filesys", [KL_TIME] = "time",       [KL_FILE] = "file",
  [KL_TTY] = "tty",         [KL_UNDEF] = "???",
};
>>>>>>> 99bfe9e9

void init_klog(void) {
  const char *mask = kenv_get("klog-mask");
  klog.mask = mask ? (unsigned)strtol(mask, NULL, 16) : KL_DEFAULT_MASK;
  klog.first = 0;
  klog.last = 0;
  klog.repeated = 0;
  klog.prev = -1;
}

static inline unsigned next(unsigned i) {
  return (i + 1) % KL_SIZE;
}

static void klog_entry_dump(klog_entry_t *entry) {
  if (entry->kl_origin == KL_UNDEF)
    kprintf("[%s:%d] ", entry->kl_file, entry->kl_line);
  else
    kprintf("[%s] ", subsystems[entry->kl_origin]);
  kprintf(entry->kl_format, entry->kl_params[0], entry->kl_params[1],
          entry->kl_params[2], entry->kl_params[3], entry->kl_params[4],
          entry->kl_params[5]);
  kprintf("\n");
}

void klog_append(klog_origin_t origin, const char *file, unsigned line,
                 const char *format, uintptr_t arg1, uintptr_t arg2,
                 uintptr_t arg3, uintptr_t arg4, uintptr_t arg5,
                 uintptr_t arg6) {
  if (!(KL_MASK(origin) & atomic_load(&klog.mask)))
    return;

  tid_t tid = thread_self()->td_tid;

  WITH_SPIN_LOCK (&klog_lock) {
    bintime_t now = binuptime();

    klog_entry_t *prev = (klog.prev >= 0) ? &klog.array[klog.prev] : NULL;

    /* Do not store repeating log messages, just count them. */
    if (prev) {
      bool repeats =
        (prev->kl_params[0] == arg1) && (prev->kl_params[1] == arg2) &&
        (prev->kl_params[2] == arg3) && (prev->kl_params[3] == arg4) &&
        (prev->kl_params[4] == arg5) && (prev->kl_params[5] == arg6) &&
        (prev->kl_origin == origin) && (prev->kl_file == file) &&
        (prev->kl_line == line) && (prev->kl_tid = tid);

      if (repeats) {
        if (!klog.repeated) {
          int old_prev = klog.prev;
          klog.prev = -1;
          klog_append(prev->kl_origin, prev->kl_file, prev->kl_line,
                      "Last message repeated %d times.", 0, 0, 0, 0, 0, 0);
          klog.prev = old_prev;
          klog.repeated = true;
        }

        prev = &klog.array[next(klog.prev)];
        prev->kl_timestamp = now;
        prev->kl_params[0]++;
        return;
      }

      klog.repeated = false;
    }

    klog_entry_t *entry = &klog.array[klog.last];
    *entry = (klog_entry_t){.kl_timestamp = now,
                            .kl_tid = tid,
                            .kl_line = line,
                            .kl_file = file,
                            .kl_origin = origin,
                            .kl_format = format,
                            .kl_params = {arg1, arg2, arg3, arg4, arg5, arg6}};

    klog.prev = klog.last;
    klog.last = next(klog.last);
    if (klog.first == klog.last)
      klog.first = next(klog.first);
  }
}

unsigned klog_setmask(unsigned newmask) {
  return atomic_exchange(&klog.mask, newmask);
}

void klog_dump(void) {
  klog_entry_t entry;

  while (klog.first != klog.last) {
    WITH_SPIN_LOCK (&klog_lock) {
      entry = klog.array[klog.first];
      klog.first = next(klog.first);
    }
    klog_entry_dump(&entry);
  }
}

void klog_clear(void) {
  klog.first = 0;
  klog.last = 0;
}

/*
 * @brief Permanently lock the kernel.
 *
 * We used to terminate the current thread. That's not a great way to panic,
 * since other threads will continue executing, so our panic might go unnoticed.
 */
static __noreturn void halt(void) {
  intr_disable();
  for (;;)
    continue;
}

__noreturn void klog_panic(klog_origin_t origin, const char *file,
                           unsigned line, const char *format, uintptr_t arg1,
                           uintptr_t arg2, uintptr_t arg3, uintptr_t arg4,
                           uintptr_t arg5, uintptr_t arg6) {
  klog_append(origin, file, line, format, arg1, arg2, arg3, arg4, arg5, arg6);
  ktest_log_failure();
  halt();
}

__noreturn void klog_assert(klog_origin_t origin, const char *file,
                            unsigned line, const char *expr) {
  klog_append(origin, file, line, "Assertion \"%s\" failed!", (intptr_t)expr, 0,
              0, 0, 0, 0);
  ktest_log_failure();
  halt();
}<|MERGE_RESOLUTION|>--- conflicted
+++ resolved
@@ -32,27 +32,16 @@
 static spin_t klog_lock = SPIN_INITIALIZER(LK_RECURSIVE);
 
 static const char *subsystems[] = {
-<<<<<<< HEAD
-  [KL_RUNQ] = "runq",       [KL_SLEEPQ] = "sleepq", [KL_CALLOUT] = "callout",
-  [KL_INIT] = "init",       [KL_PMAP] = "pmap",     [KL_VM] = "vm",
-  [KL_KMEM] = "kmem",       [KL_VMEM] = "vmem",     [KL_LOCK] = "lock",
-  [KL_SCHED] = "sched",     [KL_THREAD] = "thread", [KL_INTR] = "intr",
-  [KL_DEV] = "dev",         [KL_USB] = "usb",       [KL_VFS] = "vfs",
-  [KL_VNODE] = "vnode",     [KL_PROC] = "proc",     [KL_SYSCALL] = "syscall",
-  [KL_USER] = "user",       [KL_TEST] = "test",     [KL_SIGNAL] = "signal",
-  [KL_FILESYS] = "filesys", [KL_TIME] = "time",     [KL_FILE] = "file",
-  [KL_TTY] = "tty",         [KL_UNDEF] = "???"};
-=======
   [KL_SLEEPQ] = "sleepq",   [KL_CALLOUT] = "callout", [KL_INIT] = "init",
   [KL_PMAP] = "pmap",       [KL_VM] = "vm",           [KL_KMEM] = "kmem",
   [KL_VMEM] = "vmem",       [KL_LOCK] = "lock",       [KL_SCHED] = "sched",
   [KL_THREAD] = "thread",   [KL_INTR] = "intr",       [KL_DEV] = "dev",
+  [KL_USB] = "usb",
   [KL_VFS] = "vfs",         [KL_PROC] = "proc",       [KL_SYSCALL] = "syscall",
   [KL_USER] = "user",       [KL_TEST] = "test",       [KL_SIGNAL] = "signal",
   [KL_FILESYS] = "filesys", [KL_TIME] = "time",       [KL_FILE] = "file",
   [KL_TTY] = "tty",         [KL_UNDEF] = "???",
 };
->>>>>>> 99bfe9e9
 
 void init_klog(void) {
   const char *mask = kenv_get("klog-mask");
