#define KL_LOG KL_SIGNAL
#include <sys/klog.h>
#include <sys/mimiker.h>
#include <sys/libkern.h>
#include <sys/signal.h>
#include <sys/thread.h>
#include <sys/errno.h>
#include <sys/sleepq.h>
#include <sys/proc.h>
#include <sys/wait.h>
#include <sys/sched.h>
<<<<<<< HEAD
#include <sys/malloc.h>

static KMALLOC_DEFINE(M_SIGNAL, "signal");
=======
#include <sys/spinlock.h>
>>>>>>> df2bd8b6

/*!\brief Signal properties.
 *
 * Non-mutually-exclusive properties can be bitwise-ORed together.
 * \note Properties that have set bits in common with #SA_DEFACT_MASK
 * are mutually exclusive and denote the default action of the signal. */
/* clang-format off */
typedef enum {
  SA_IGNORE = 0x1,
  SA_KILL = 0x2,
  SA_CONT = 0x3, /* Continue a stopped process */
  SA_STOP = 0x4, /* Stop a process */
  SA_CANTMASK = 0x8
} sigprop_t;

/*!\brief Mask used to extract the default action from a sigprop_t. */
#define SA_DEFACT_MASK 0x7

/* clang-format off */
static const sigprop_t sig_properties[NSIG] = {
  [SIGHUP] = SA_KILL,
  [SIGINT] = SA_KILL,
  [SIGILL] = SA_KILL,
  [SIGABRT] = SA_KILL,
  [SIGFPE] = SA_KILL,
  [SIGSEGV] = SA_KILL,
  [SIGKILL] = SA_KILL | SA_CANTMASK,
  [SIGTERM] = SA_KILL,
  [SIGSTOP] = SA_STOP | SA_CANTMASK,
  [SIGCONT] = SA_CONT,
  [SIGCHLD] = SA_IGNORE,
  [SIGUSR1] = SA_KILL,
  [SIGUSR2] = SA_KILL,
  [SIGBUS] = SA_KILL,
};

static const sigset_t cantmask = {__sigmask(SIGKILL) | __sigmask(SIGSTOP)};

static const char *sig_name[NSIG] = {
  [SIGHUP] = "SIGHUP",
  [SIGINT] = "SIGINT",
  [SIGILL] = "SIGILL",
  [SIGABRT] = "SIGABRT",
  [SIGFPE] = "SIGFPE",
  [SIGSEGV] = "SIGSEGV",
  [SIGKILL] = "SIGKILL",
  [SIGTERM] = "SIGTERM",
  [SIGSTOP] = "SIGSTOP",
  [SIGCONT] = "SIGCONT",
  [SIGCHLD] = "SIGCHLD",
  [SIGUSR1] = "SIGUSR1",
  [SIGUSR2] = "SIGUSR2",
  [SIGBUS] = "SIGBUS",
};
/* clang-format on */

/* Default action for a signal. */
static sigprop_t defact(signo_t sig) {
  assert(sig <= NSIG);
  return sig_properties[sig] & SA_DEFACT_MASK;
}

static inline bool sig_ignored(sigaction_t *sigactions, signo_t sig) {
  return (sigactions[sig].sa_handler == SIG_IGN ||
          (sigactions[sig].sa_handler == SIG_DFL &&
           (defact(sig) == SA_IGNORE || sig == SIGCONT)));
}

int do_sigaction(signo_t sig, const sigaction_t *act, sigaction_t *oldact) {
  thread_t *td = thread_self();
  proc_t *p = td->td_proc;

  if (sig >= NSIG)
    return EINVAL;

  if (sig_properties[sig] & SA_CANTMASK)
    return EINVAL;

  WITH_PROC_LOCK(p) {
    if (oldact != NULL)
      memcpy(oldact, &p->p_sigactions[sig], sizeof(sigaction_t));
    if (act != NULL)
      memcpy(&p->p_sigactions[sig], act, sizeof(sigaction_t));
    /* If ignoring a pending signal, discard it. */
    if (sig_ignored(p->p_sigactions, sig))
      __sigdelset(&td->td_sigpend, sig);
  }

  return 0;
}

static signo_t sig_pending(thread_t *td) {
  proc_t *p = td->td_proc;

  assert(p != NULL);
  assert(mtx_owned(&p->p_lock));

  sigset_t unblocked = td->td_sigpend.sp_set;
  __sigminusset(&td->td_sigmask, &unblocked);

  signo_t ret = __sigfindset(&unblocked);
  assert(ret < NSIG);
  return ret;
}

int do_sigprocmask(int how, const sigset_t *set, sigset_t *oset) {
  proc_t *proc = proc_self();
  thread_t *td = proc->p_thread;
  assert(mtx_owned(&proc->p_lock));

  sigset_t *const mask = &td->td_sigmask;

  if (oset != NULL)
    *oset = *mask;

  if (set == NULL)
    return 0;

  sigset_t nset = *set;
  __sigminusset(&cantmask, &nset);

  if (how == SIG_BLOCK) {
    __sigplusset(&nset, mask);
    return 0;
  }

  if (how == SIG_UNBLOCK) {
    __sigminusset(&nset, mask);
  } else if (how == SIG_SETMASK) {
    *mask = nset;
  } else {
    return EINVAL;
  }

  if (sig_pending(td)) {
    WITH_SPIN_LOCK (td->td_lock)
      td->td_flags |= TDF_NEEDSIGCHK;
  }

  return 0;
}

int do_sigsuspend(proc_t *p, const sigset_t *mask) {
  thread_t *td = thread_self();
  assert(td->td_proc == p);

  assert((td->td_pflags & TDP_OLDSIGMASK) == 0);
  td->td_oldsigmask = td->td_sigmask;
  td->td_pflags |= TDP_OLDSIGMASK;

  WITH_PROC_LOCK(p) {
    do_sigprocmask(SIG_SETMASK, mask, NULL);

    /*
     * We want the sleep to be interrupted only if there's an actual signal
     * to be handled, but _sleepq_wait() returns immediately if TDF_NEEDSIGCHK
     * is set (without checking whether there's an actual pending signal),
     * so we clear the flag here if there are no real pending signals.
     */
    WITH_SPIN_LOCK (td->td_lock) {
      if (sig_pending(td))
        td->td_flags |= TDF_NEEDSIGCHK;
      else
        td->td_flags &= ~TDF_NEEDSIGCHK;
    }
  }

  int error;
  error = sleepq_wait_intr(&td->td_sigmask, "sigsuspend()");
  assert(error == EINTR);

  return EINTR;
}

static ksiginfo_t *ksiginfo_copy(const ksiginfo_t *src) {
  ksiginfo_t *kp = kmalloc(M_SIGNAL, sizeof(ksiginfo_t), M_NOWAIT);
  assert(kp != NULL);

  memcpy(kp, src, sizeof(ksiginfo_t));
  kp->ksi_flags &= ~KSI_QUEUED;
  kp->ksi_flags |= KSI_FROMPOOL;
  return kp;
}

static void ksiginfo_free(ksiginfo_t *ksi) {
  assert((ksi->ksi_flags & KSI_FROMPOOL) != 0);
  assert((ksi->ksi_flags & KSI_QUEUED) == 0);

  kfree(M_SIGNAL, ksi);
}

void sigpend_init(sigpend_t *sp) {
  assert(sp != NULL);
  TAILQ_INIT(&sp->sp_info);
  __sigemptyset(&sp->sp_set);
}

void sigpend_destroy(sigpend_t *sp) {
  assert(sp != NULL);
  __sigemptyset(&sp->sp_set);

  ksiginfo_t *ksi;
  TAILQ_FOREACH (ksi, &sp->sp_info, ksi_list) {
    TAILQ_REMOVE(&sp->sp_info, ksi, ksi_list);
    assert(ksi->ksi_flags & KSI_FROMPOOL);
    assert(ksi->ksi_flags & KSI_QUEUED);
    ksiginfo_free(ksi);
  }
}

static void sigpend_get(sigpend_t *sp, signo_t sig, ksiginfo_t *out) {
  __sigdelset(&sp->sp_set, sig);

  /* Find siginfo and copy it out. */
  ksiginfo_t *ksi;
  TAILQ_FOREACH (ksi, &sp->sp_info, ksi_list) {
    if (ksi->ksi_signo == sig)
      break;
  }

  if (!ksi) {
    if (out) {
      bzero(out, sizeof(ksiginfo_t));
      out->ksi_signo = sig;
      out->ksi_code = SI_NOINFO;
    }
    return;
  }

  TAILQ_REMOVE(&sp->sp_info, ksi, ksi_list);
  assert(ksi->ksi_flags & KSI_FROMPOOL);
  assert(ksi->ksi_flags & KSI_QUEUED);
  ksi->ksi_flags &= ~KSI_QUEUED;
  if (out) {
    memcpy(out, ksi, sizeof(ksiginfo_t));
    out->ksi_flags &= ~KSI_FROMPOOL;
  }
  ksiginfo_free(ksi);
}

static void sigpend_put(sigpend_t *sp, ksiginfo_t *ksi) {
  assert(sp != NULL);
  assert(ksi != NULL);
  assert((ksi->ksi_flags & KSI_QUEUED) == 0);

  signo_t sig = ksi->ksi_signo;
  __sigaddset(&sp->sp_set, sig);

  assert(ksi->ksi_flags & KSI_FROMPOOL);

  /* If there is no siginfo, we are done. */
  if (ksi->ksi_flags & KSI_RAW) {
    ksiginfo_free(ksi);
    return;
  }

  ksiginfo_t *kp;
  TAILQ_FOREACH (kp, &sp->sp_info, ksi_list) {
    if (kp->ksi_signo == sig)
      break;
  }

  if (kp) {
    kp->ksi_info = ksi->ksi_info;
    kp->ksi_flags = ksi->ksi_flags | KSI_QUEUED;
    ksiginfo_free(ksi);
  } else {
    TAILQ_INSERT_TAIL(&sp->sp_info, ksi, ksi_list);
    ksi->ksi_flags |= KSI_QUEUED;
  }
}

void sig_child(proc_t *p, int code) {
  assert(p != NULL);
  assert(mtx_owned(all_proc_mtx));
  assert(mtx_owned(&p->p_lock));

  ksiginfo_t ksi = {
    .ksi_signo = SIGCHLD,
    .ksi_code = code,
    .ksi_pid = p->p_pid,
    .ksi_uid = p->p_cred.cr_euid,
  };

  proc_t *parent = p->p_parent;

  proc_unlock(p);
  WITH_MTX_LOCK (&parent->p_lock)
    sig_kill(parent, &ksi);
  proc_lock(p);
}

/*
 * NOTE: This is a very simple implementation! Unimplemented features:
 * - Thread tracing and debugging
 * - Multiple threads in a process
 * These limitations (plus the fact that we currently have very little thread
 * states) make the logic of sending a signal very simple!
 */
void sig_kill(proc_t *p, ksiginfo_t *ksi) {
  assert(p != NULL);
  assert(mtx_owned(&p->p_lock));
  assert(ksi != NULL);

  signo_t sig = ksi->ksi_signo;
  assert(sig < NSIG);

  /* Zombie or dying processes shouldn't accept any signals. */
  if (!proc_is_alive(p))
    return;

  thread_t *td = p->p_thread;

  sig_t handler = p->p_sigactions[sig].sa_handler;
  bool continued = sig == SIGCONT || sig == SIGKILL;

  /* If the signal is ignored, don't even bother posting it,
   * unless it's waking up a stopped process. */
  if (p->p_state == PS_STOPPED && continued) {
    p->p_state = PS_NORMAL;
<<<<<<< HEAD
    p->p_flags &= ~PF_STOPPED;
    p->p_flags |= PF_CONTINUED;
    cv_broadcast(&p->p_parent->p_waitcv);
    sig_child(p, CLD_CONTINUED);
=======
    p->p_flags |= PF_STATE_CHANGED;
    WITH_PROC_LOCK(p->p_parent) {
      proc_wakeup_parent(p->p_parent);
    }
>>>>>>> df2bd8b6
  } else if (handler == SIG_IGN ||
             (defact(sig) == SA_IGNORE && handler == SIG_DFL)) {
    return;
  }

  /* If stopping or continuing,
   * remove pending signals with the opposite effect. */
  if (sig == SIGSTOP)
    sigpend_get(&td->td_sigpend, SIGCONT, NULL);

  ksiginfo_t *kp = ksiginfo_copy(ksi);

  if (sig == SIGCONT) {
    sigpend_get(&td->td_sigpend, SIGSTOP, NULL);

    /* In case of SIGCONT, make it pending only if the process catches it. */
    if (handler != SIG_IGN && handler != SIG_DFL)
      sigpend_put(&td->td_sigpend, kp);
  } else {
    /* Every other signal is marked as pending. */
    sigpend_put(&td->td_sigpend, kp);
  }

  /* Don't wake up the target thread if it blocks the signal being sent.
   * Exception: SIGCONT wakes up stopped threads even if it's blocked. */
  if (__sigismember(&td->td_sigmask, sig)) {
    if (continued)
      WITH_SPIN_LOCK (td->td_lock)
        thread_continue(td);
  } else {
    WITH_SPIN_LOCK (td->td_lock) {
      td->td_flags |= TDF_NEEDSIGCHK;
      /* If the thread is sleeping interruptibly (!), wake it up, so that it
       * continues execution and the signal gets delivered soon. */
      if (td_is_interruptible(td)) {
        /* XXX Maybe TDF_NEEDSIGCHK should be protected by a different lock? */
        spin_unlock(td->td_lock);
        sleepq_abort(td); /* Locks & unlocks td_lock */
        spin_lock(td->td_lock);
      } else if (continued) {
        thread_continue(td);
      }
    }
  }
}

<<<<<<< HEAD
int sig_check(thread_t *td, ksiginfo_t *out) {
=======
void sig_pgkill(pgrp_t *pg, signo_t sig) {
  assert(mtx_owned(&pg->pg_lock));

  proc_t *p;

  TAILQ_FOREACH (p, &pg->pg_members, p_pglist) {
    WITH_PROC_LOCK(p) {
      sig_kill(p, sig);
    }
  }
}

int sig_check(thread_t *td) {
>>>>>>> df2bd8b6
  proc_t *p = td->td_proc;

  assert(p != NULL);
  assert(mtx_owned(&p->p_lock));

  signo_t sig = NSIG;
  while (true) {
    sig = sig_pending(td);
    if (sig == 0) {
      /* No pending signals, signal checking done. */
      WITH_SPIN_LOCK (td->td_lock)
        td->td_flags &= ~TDF_NEEDSIGCHK;
      return 0;
    }
    sigpend_get(&td->td_sigpend, sig, out);

    /* We should never get a pending signal that's ignored,
     * since we discard such signals in do_sigaction(). */
    assert(!sig_ignored(p->p_sigactions, sig));

    /* If we reached here, then the signal has to be posted. */
    return sig;
  }

  __unreachable();
}

void sig_post(ksiginfo_t *ksi) {
  thread_t *td = thread_self();
  proc_t *p = proc_self();

  assert(p != NULL);
  assert(mtx_owned(&p->p_lock));
  assert(ksi != NULL);

  signo_t sig = ksi->ksi_signo;
  sigaction_t *sa = &p->p_sigactions[sig];

  assert(sa->sa_handler != SIG_IGN);

  if (sa->sa_handler == SIG_DFL && defact(sig) == SA_KILL) {
    /* Terminate this thread as result of a signal. */
    sig_exit(td, sig);
    __unreachable();
  }

  if (sa->sa_handler == SIG_DFL && defact(sig) == SA_STOP) {
    klog("Stopping thread %lu in process PID(%d)", td->td_tid, p->p_pid);
    p->p_state = PS_STOPPED;
<<<<<<< HEAD
    p->p_flags &= ~PF_CONTINUED;
    p->p_flags |= PF_STOPPED;
    cv_broadcast(&p->p_parent->p_waitcv);
    sig_child(p, CLD_STOPPED);
    proc_unlock(p);
    mtx_unlock(all_proc_mtx);
    proc_lock(p);
    if (p->p_state == PS_STOPPED) {
      spin_lock(td->td_lock);
=======
    p->p_flags |= PF_STATE_CHANGED;
    WITH_PROC_LOCK(p->p_parent) {
      proc_wakeup_parent(p->p_parent);
      sig_kill(p->p_parent, SIGCHLD);
    }
    WITH_SPIN_LOCK (td->td_lock) { td->td_flags |= TDF_STOPPING; }
    proc_unlock(p);
    /* We're holding no locks here, so our process can be continued before we
     * actually stop the thread. This is why we need the TDF_STOPPING flag. */
    spin_lock(td->td_lock);
    if (td->td_flags & TDF_STOPPING) {
      td->td_flags &= ~TDF_STOPPING;
>>>>>>> df2bd8b6
      td->td_state = TDS_STOPPED;
      sched_switch(); /* Releases td_lock. */
    } else {
      spin_unlock(td->td_lock);
    }
    proc_lock(p);
    return;
  }

  klog("Post signal %s (handler %p) to thread %lu in process PID(%d)",
       sig_name[sig], sa->sa_handler, td->td_tid, p->p_pid);

  sigset_t *return_mask;
  if (td->td_pflags & TDP_OLDSIGMASK) {
    return_mask = &td->td_oldsigmask;
    td->td_pflags &= ~TDP_OLDSIGMASK;
  } else {
    return_mask = &td->td_sigmask;
  }

  /* Normally the `sig_post` would have more to do, but our signal
   * implementation is very limited for now. All `sig_post` has to do is to
   * pass `sa` and `ksi` to platform-specific `sig_send`. */
  sig_send(sig, return_mask, sa, ksi);

  /* Set handler's signal mask. */
  __sigplusset(&sa->sa_mask, &td->td_sigmask);
  __sigaddset(&td->td_sigmask, sig);
  __sigminusset(&cantmask, &td->td_sigmask);
}

__noreturn void sig_exit(thread_t *td, signo_t sig) {
  klog("PID(%d) terminated due to signal %s ", td->td_proc->p_pid,
       sig_name[sig]);
  proc_exit(MAKE_STATUS_SIG_TERM(sig));
}

int do_sigreturn(void) {
  return sig_return();
}<|MERGE_RESOLUTION|>--- conflicted
+++ resolved
@@ -9,13 +9,10 @@
 #include <sys/proc.h>
 #include <sys/wait.h>
 #include <sys/sched.h>
-<<<<<<< HEAD
+#include <sys/spinlock.h>
 #include <sys/malloc.h>
 
 static KMALLOC_DEFINE(M_SIGNAL, "signal");
-=======
-#include <sys/spinlock.h>
->>>>>>> df2bd8b6
 
 /*!\brief Signal properties.
  *
@@ -101,7 +98,7 @@
       memcpy(&p->p_sigactions[sig], act, sizeof(sigaction_t));
     /* If ignoring a pending signal, discard it. */
     if (sig_ignored(p->p_sigactions, sig))
-      __sigdelset(&td->td_sigpend, sig);
+      __sigdelset(&td->td_sigpend.sp_set, sig);
   }
 
   return 0;
@@ -259,12 +256,11 @@
 static void sigpend_put(sigpend_t *sp, ksiginfo_t *ksi) {
   assert(sp != NULL);
   assert(ksi != NULL);
+  assert(ksi->ksi_flags & KSI_FROMPOOL);
   assert((ksi->ksi_flags & KSI_QUEUED) == 0);
 
   signo_t sig = ksi->ksi_signo;
   __sigaddset(&sp->sp_set, sig);
-
-  assert(ksi->ksi_flags & KSI_FROMPOOL);
 
   /* If there is no siginfo, we are done. */
   if (ksi->ksi_flags & KSI_RAW) {
@@ -290,8 +286,10 @@
 
 void sig_child(proc_t *p, int code) {
   assert(p != NULL);
-  assert(mtx_owned(all_proc_mtx));
   assert(mtx_owned(&p->p_lock));
+
+  proc_t *parent = p->p_parent;
+  assert(mtx_owned(&parent->p_lock));
 
   ksiginfo_t ksi = {
     .ksi_signo = SIGCHLD,
@@ -300,12 +298,7 @@
     .ksi_uid = p->p_cred.cr_euid,
   };
 
-  proc_t *parent = p->p_parent;
-
-  proc_unlock(p);
-  WITH_MTX_LOCK (&parent->p_lock)
-    sig_kill(parent, &ksi);
-  proc_lock(p);
+  sig_kill(parent, &ksi);
 }
 
 /*
@@ -336,17 +329,10 @@
    * unless it's waking up a stopped process. */
   if (p->p_state == PS_STOPPED && continued) {
     p->p_state = PS_NORMAL;
-<<<<<<< HEAD
-    p->p_flags &= ~PF_STOPPED;
-    p->p_flags |= PF_CONTINUED;
-    cv_broadcast(&p->p_parent->p_waitcv);
-    sig_child(p, CLD_CONTINUED);
-=======
     p->p_flags |= PF_STATE_CHANGED;
     WITH_PROC_LOCK(p->p_parent) {
       proc_wakeup_parent(p->p_parent);
     }
->>>>>>> df2bd8b6
   } else if (handler == SIG_IGN ||
              (defact(sig) == SA_IGNORE && handler == SIG_DFL)) {
     return;
@@ -393,48 +379,39 @@
   }
 }
 
-<<<<<<< HEAD
-int sig_check(thread_t *td, ksiginfo_t *out) {
-=======
-void sig_pgkill(pgrp_t *pg, signo_t sig) {
+void sig_pgkill(pgrp_t *pg, ksiginfo_t *ksi) {
   assert(mtx_owned(&pg->pg_lock));
 
   proc_t *p;
 
   TAILQ_FOREACH (p, &pg->pg_members, p_pglist) {
     WITH_PROC_LOCK(p) {
-      sig_kill(p, sig);
-    }
-  }
-}
-
-int sig_check(thread_t *td) {
->>>>>>> df2bd8b6
+      sig_kill(p, ksi);
+    }
+  }
+}
+
+int sig_check(thread_t *td, ksiginfo_t *out) {
   proc_t *p = td->td_proc;
 
   assert(p != NULL);
   assert(mtx_owned(&p->p_lock));
 
-  signo_t sig = NSIG;
-  while (true) {
-    sig = sig_pending(td);
-    if (sig == 0) {
-      /* No pending signals, signal checking done. */
-      WITH_SPIN_LOCK (td->td_lock)
-        td->td_flags &= ~TDF_NEEDSIGCHK;
-      return 0;
-    }
-    sigpend_get(&td->td_sigpend, sig, out);
-
-    /* We should never get a pending signal that's ignored,
-     * since we discard such signals in do_sigaction(). */
-    assert(!sig_ignored(p->p_sigactions, sig));
-
-    /* If we reached here, then the signal has to be posted. */
-    return sig;
-  }
-
-  __unreachable();
+  signo_t sig = sig_pending(td);
+  if (sig == 0) {
+    /* No pending signals, signal checking done. */
+    WITH_SPIN_LOCK (td->td_lock)
+      td->td_flags &= ~TDF_NEEDSIGCHK;
+    return 0;
+  }
+  sigpend_get(&td->td_sigpend, sig, out);
+
+  /* We should never get a pending signal that's ignored,
+   * since we discard such signals in do_sigaction(). */
+  assert(!sig_ignored(p->p_sigactions, sig));
+
+  /* If we reached here, then the signal has to be posted. */
+  return sig;
 }
 
 void sig_post(ksiginfo_t *ksi) {
@@ -459,21 +436,10 @@
   if (sa->sa_handler == SIG_DFL && defact(sig) == SA_STOP) {
     klog("Stopping thread %lu in process PID(%d)", td->td_tid, p->p_pid);
     p->p_state = PS_STOPPED;
-<<<<<<< HEAD
-    p->p_flags &= ~PF_CONTINUED;
-    p->p_flags |= PF_STOPPED;
-    cv_broadcast(&p->p_parent->p_waitcv);
-    sig_child(p, CLD_STOPPED);
-    proc_unlock(p);
-    mtx_unlock(all_proc_mtx);
-    proc_lock(p);
-    if (p->p_state == PS_STOPPED) {
-      spin_lock(td->td_lock);
-=======
     p->p_flags |= PF_STATE_CHANGED;
     WITH_PROC_LOCK(p->p_parent) {
       proc_wakeup_parent(p->p_parent);
-      sig_kill(p->p_parent, SIGCHLD);
+      sig_child(p, CLD_STOPPED);
     }
     WITH_SPIN_LOCK (td->td_lock) { td->td_flags |= TDF_STOPPING; }
     proc_unlock(p);
@@ -482,7 +448,6 @@
     spin_lock(td->td_lock);
     if (td->td_flags & TDF_STOPPING) {
       td->td_flags &= ~TDF_STOPPING;
->>>>>>> df2bd8b6
       td->td_state = TDS_STOPPED;
       sched_switch(); /* Releases td_lock. */
     } else {
@@ -505,7 +470,7 @@
 
   /* Normally the `sig_post` would have more to do, but our signal
    * implementation is very limited for now. All `sig_post` has to do is to
-   * pass `sa` and `ksi` to platform-specific `sig_send`. */
+   * pass `sa` to platform-specific `sig_send`. */
   sig_send(sig, return_mask, sa, ksi);
 
   /* Set handler's signal mask. */
