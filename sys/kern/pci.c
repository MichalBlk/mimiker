--- conflicted
+++ resolved
@@ -106,17 +106,10 @@
 
       pcid->addr = PCIA(0, d, f);
       pcid->vendor_id = pci_read_config_2(dev, PCIR_VENDORID);
-<<<<<<< HEAD
-      pcid->subclass_code = pci_read_config(dev, PCIR_SUBCLASSCODE, 1);
-      pcid->progif = pci_read_config(dev, PCIR_PROGIF, 1);
-=======
       pcid->device_id = pci_read_config_2(dev, PCIR_DEVICEID);
       pcid->progif = pci_read_config(dev, PCIR_PROGIF, 1);
       pcid->subclass_code = pci_read_config(dev, PCIR_SUBCLASSCODE, 1);
->>>>>>> 06faa0c3
       pcid->class_code = pci_read_config_1(dev, PCIR_CLASSCODE);
-      pcid->subclass_code = pci_read_config(dev, PCIR_SUBCLASSCODE, 1);
-      pcid->progif = pci_read_config(dev, PCIR_PROGIF, 1);
       pcid->pin = pci_read_config_1(dev, PCIR_IRQPIN);
       pcid->irq = pci_read_config_1(dev, PCIR_IRQLINE);
 
