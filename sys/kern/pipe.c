--- conflicted
+++ resolved
@@ -154,10 +154,7 @@
   .fo_read = pipe_read,
   .fo_write = pipe_write,
   .fo_close = pipe_close,
-<<<<<<< HEAD
-=======
   .fo_seek = noseek,
->>>>>>> 60656d5d
   .fo_stat = pipe_stat,
   .fo_ioctl = pipe_ioctl,
 };
