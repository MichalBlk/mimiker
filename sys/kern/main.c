--- conflicted
+++ resolved
@@ -38,13 +38,8 @@
   proc_t *p = proc_self();
   int error;
 
-<<<<<<< HEAD
-  /* Second stage of device init. */
-  init_devices(SECOND_PASS);
-=======
   /* [SECOND_PASS] Init devices that need extra kernel API to be functional. */
   init_devices();
->>>>>>> 367cb4e4
 
   assert(p->p_pid == 1);
   error = session_enter(p);
@@ -109,12 +104,6 @@
   /* Mount filesystems (including devfs). */
   mount_fs();
 
-<<<<<<< HEAD
-  /* First stage of device init. */
-  init_devices(FIRST_PASS);
-
-=======
->>>>>>> 367cb4e4
   /* Some clocks has been found during device init process,
    * so it's high time to start system clock. */
   init_clock();
