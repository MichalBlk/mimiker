/* GT64120 PCI bus driver
 *
 * Heavily inspired by FreeBSD / NetBSD `gt_pci.c` file.
 *
 * How do we handle `resource_start(r)` and `r_bus_handle`
 * of assigned resources?
 *
 * - Interrupts:
 *     In this case, the `r_handler` field is used rather than
 *     `r_bus_handle` and `r_bus_tag`, and `start` identifies an
 *     interrupt number.
 *
 * - Memory:
 *     - `gt_pci_alloc_resource` sets `r_bus_handle` to a physical
 *       address of a resource, while `gt_pci_activate_resource`
 *       upgrades it to a virtual address of the mapped resource.
 *     - `start` is an absolute address of a resource.
 *
 *  - IO ports:
 *     - All IO ports managed by the PCI bus driver are mapped in the
 *       `gt_pci_attach` function, therefore `gt_pci_alloc_resource`
 *       sets `r_bus_handle` to a virtual address of a resource.
 *     - `start` is an offset in the PCI IO space.
 *
 *   Memory BARs must contain absolute addresses, while IO BARs require
 *   relative addresses. The above scheme allows us to unify updating of a
 *   BAR register by using the `start` of a resource.
 */
#define KL_LOG KL_DEV
#include <sys/klog.h>
#include <sys/mimiker.h>
#include <mips/malta.h>
#include <mips/interrupt.h>
#include <dev/i8259.h>
#include <dev/piixreg.h>
#include <dev/isareg.h>
#include <dev/gt64120reg.h>
#include <sys/interrupt.h>
#include <sys/pci.h>
#include <sys/spinlock.h>
#include <sys/libkern.h>
#include <sys/bus.h>
#include <sys/devclass.h>

#define PCI0_CFG_REG_SHIFT 2
#define PCI0_CFG_FUNCT_SHIFT 8
#define PCI0_CFG_DEV_SHIFT 11
#define PCI0_CFG_BUS_SHIFT 16
#define PCI0_CFG_ENABLE 0x80000000

static unsigned gt_pci_make_addr(pci_addr_t addr, unsigned reg) {
  return (((addr.device) << PCI0_CFG_DEV_SHIFT) |
          ((addr.function) << PCI0_CFG_FUNCT_SHIFT) |
          ((reg) << PCI0_CFG_REG_SHIFT));
}

typedef union {
  uint8_t byte[4];
  uint16_t word[2];
  uint32_t dword;
} pci_reg_t;

#define LO(x) ((x)&0xff)
#define HI(x) (((x) >> 8) & 0xff)
#define ICU_ADDR(x) ((x) + 0)
#define ICU_DATA(x) ((x) + 1)
#define ICU1_ADDR ICU_ADDR(IO_ICU1)
#define ICU1_DATA ICU_DATA(IO_ICU1)
#define ICU2_ADDR ICU_ADDR(IO_ICU2)
#define ICU2_DATA ICU_DATA(IO_ICU2)

typedef struct gt_pci_state {

  /* Resources belonging to this driver. */
  resource_t *corectrl;
  resource_t *pci_io;
  resource_t *pci_mem;
  resource_t *irq_res;

  /* Resource managers which manage resources used by child devices. */
  rman_t pci_io_rman;
  rman_t pci_mem_rman;
  rman_t irq_rman;

  intr_event_t *intr_event[IO_ICUSIZE];

  uint16_t imask;
  uint16_t elcr;
} gt_pci_state_t;

static driver_t gt_pci_bus;

/* Access configuration space through memory mapped GT-64120 registers. Take
 * care of the fact that MIPS processor cannot handle unaligned accesses. */
static uint32_t gt_pci_read_config(device_t *dev, unsigned reg, unsigned size) {
  pci_device_t *pcid = pci_device_of(dev);
  gt_pci_state_t *gtpci = dev->parent->state;
  resource_t *pcicfg = gtpci->corectrl;

  if (!pcid) /* XXX: ISA device workaround */
    return -1;

  if (pcid->addr.bus > 0)
    return -1;

  bus_write_4(pcicfg, GT_PCI0_CFG_ADDR,
              PCI0_CFG_ENABLE | gt_pci_make_addr(pcid->addr, reg >> 2));
  pci_reg_t data = (pci_reg_t)bus_read_4(pcicfg, GT_PCI0_CFG_DATA);

  reg &= 3;
  switch (size) {
    case 1:
      return data.byte[3 - reg];
    case 2:
      return data.word[1 - (reg >> 1)];
    case 4:
      return data.dword;
    default:
      return -1;
  }
}

static void gt_pci_write_config(device_t *dev, unsigned reg, unsigned size,
                                uint32_t value) {
  pci_device_t *pcid = pci_device_of(dev);
  gt_pci_state_t *gtpci = dev->parent->state;
  resource_t *pcicfg = gtpci->corectrl;

  if (!pcid) /* XXX: ISA device workaround */
    return;

  if (pcid->addr.bus > 0)
    return;

  bus_write_4(pcicfg, GT_PCI0_CFG_ADDR,
              PCI0_CFG_ENABLE | gt_pci_make_addr(pcid->addr, reg >> 2));
  pci_reg_t data = (pci_reg_t)bus_read_4(pcicfg, GT_PCI0_CFG_DATA);

  reg &= 3;
  switch (size) {
    case 1:
      data.byte[3 - reg] = value;
      break;
    case 2:
      data.word[1 - (reg >> 1)] = value;
      break;
    case 4:
      data.dword = value;
      break;
    default:
      break;
  }

  bus_write_4(pcicfg, GT_PCI0_CFG_DATA, data.dword);
}

static void gt_pci_enable_busmaster(device_t *dev) {
  uint16_t cmd = pci_read_config_2(dev, PCIR_COMMAND);
  pci_write_config_2(dev, PCIR_COMMAND, cmd | PCIM_CMD_BUSMASTEREN);
}

static void gt_pci_set_icus(gt_pci_state_t *gtpci) {
  /* Enable the cascade IRQ (2) if 8-15 is enabled. */
  if ((gtpci->imask & 0xff00) != 0xff00)
    gtpci->imask &= ~(1U << 2);
  else
    gtpci->imask |= (1U << 2);

  resource_t *io = gtpci->pci_io;
  bus_write_1(io, ICU1_DATA, LO(gtpci->imask));
  bus_write_1(io, ICU2_DATA, HI(gtpci->imask));
  bus_write_1(io, PIIX_REG_ELCR + 0, LO(gtpci->elcr));
  bus_write_1(io, PIIX_REG_ELCR + 1, HI(gtpci->elcr));
}

static void gt_pci_mask_irq(intr_event_t *ie) {
  gt_pci_state_t *gtpci = ie->ie_source;
  unsigned irq = ie->ie_irq;

  gtpci->imask |= (1 << irq);
  gtpci->elcr |= (1 << irq);
  gt_pci_set_icus(gtpci);
}

static void gt_pci_unmask_irq(intr_event_t *ie) {
  gt_pci_state_t *gtpci = ie->ie_source;
  unsigned irq = ie->ie_irq;

  gtpci->imask &= ~(1 << irq);
  gtpci->elcr &= ~(1 << irq);
  gt_pci_set_icus(gtpci);
}

/* clang-format off */
static const char *gt_pci_intr_name[IO_ICUSIZE] = {
  [0] = "timer",
  [1] = "kbd",        /* kbd controller (keyboard) */
  [2] = "pic-slave",  /* PIC cascade */
  [3] = "uart(1)",    /* COM 2 */
  [4] = "uart(0)",    /* COM 1 */
  [5] = "unused(0)",
  [6] = "floppy",     /* floppy */
  [7] = "parallel",   /* centronics */
  [8] = "rtc",        /* RTC */
  [9] = "i2c",        /* I2C */
  [10] = "unused(1)",
  [11] = "unused(2)",
  [12] = "mouse",     /* kbd controller (mouse) */
  [13] = "unused(3)",
  [14] = "ide(0)",    /* IDE primary */
  [15] = "ide(1)",    /* IDE secondary */
};
/* clang-format on */

static void gt_pci_intr_setup(device_t *dev, resource_t *r, ih_filter_t *filter,
                              ih_service_t *service, void *arg,
                              const char *name) {
  assert(dev->parent->driver == &gt_pci_bus);
  gt_pci_state_t *gtpci = dev->parent->state;
  int irq = resource_start(r);
  assert(irq < IO_ICUSIZE);

  if (gtpci->intr_event[irq] == NULL)
    gtpci->intr_event[irq] = intr_event_create(
      gtpci, irq, gt_pci_mask_irq, gt_pci_unmask_irq, gt_pci_intr_name[irq]);

  intr_handler_t *handler =
    intr_event_add_handler(gtpci->intr_event[irq], filter, service, arg, name);
  resource_set_handler(r, dev, handler);
}

static void gt_pci_intr_teardown(device_t *dev, resource_t *irq) {
  assert(dev->parent->driver == &gt_pci_bus);

  intr_handler_t *handler = resource_get_handler(irq, dev);
  intr_event_remove_handler(handler);
}

static void init_8259(resource_t *io, unsigned icu, unsigned imask) {
  /* reset, program device, 4 bytes */
  bus_write_1(io, ICU_ADDR(icu), ICW1_RESET | ICW1_IC4);
  bus_write_1(io, ICU_DATA(icu), 0);
  bus_write_1(io, ICU_DATA(icu), 1 << 2); /* XXX magic value ??? */
  bus_write_1(io, ICU_DATA(icu), ICW4_8086);
  /* mask all interrupts */
  bus_write_1(io, ICU_DATA(icu), imask);
  /* enable special mask mode */
  bus_write_1(io, ICU_ADDR(icu), OCW3_SEL | OCW3_ESMM | OCW3_SMM);
  /* read IRR by default */
  bus_write_1(io, ICU_ADDR(icu), OCW3_SEL | OCW3_RR);
}

static intr_filter_t gt_pci_intr(void *data) {
  gt_pci_state_t *gtpci = data;
  resource_t *io = gtpci->pci_io;
  unsigned irq;

  assert(data != NULL);

  for (;;) {
    /* Handle master PIC, irq 0..7 */
    bus_write_1(io, ICU1_ADDR, OCW3_SEL | OCW3_POLL);
    irq = bus_read_1(io, ICU1_DATA);
    if ((irq & OCW3_POLL_PENDING) == 0)
      return IF_FILTERED;
    irq = OCW3_POLL_IRQ(irq);
    /* Handle slave PIC, irq 8..15 */
    if (irq == 2) {
      bus_write_1(io, ICU2_ADDR, OCW3_SEL | OCW3_POLL);
      irq = bus_read_1(io, ICU2_DATA);
      irq = (irq & OCW3_POLL_PENDING) ? (OCW3_POLL_IRQ(irq) + 8) : 2;
    }

    /* Irq 2 is used for PIC chaining, ignore it. */
    if (irq != 2)
      intr_event_run_handlers(gtpci->intr_event[irq]);

    /* Send a specific EOI to slave PIC... */
    if (irq > 7) {
      bus_write_1(io, ICU2_ADDR,
                  OCW2_SEL | OCW2_EOI | OCW2_SL | OCW2_ILS(irq & 7));
      irq = 2;
    }

    /* ... and finally to master PIC. */
    bus_write_1(io, ICU1_ADDR, OCW2_SEL | OCW2_EOI | OCW2_SL | OCW2_ILS(irq));
  }

  return IF_FILTERED;
}

static int gt_pci_attach(device_t *pcib) {
  gt_pci_state_t *gtpci = pcib->state;

  gtpci->pci_mem = device_take_memory(pcib, 0, 0);
  gtpci->pci_io = device_take_memory(pcib, 1, RF_ACTIVE);
  gtpci->corectrl = device_take_memory(pcib, 2, RF_ACTIVE);

  if (gtpci->corectrl == NULL || gtpci->pci_mem == NULL ||
      gtpci->pci_io == NULL) {
    panic("gt64120 resource allocation fail");
  }

  rman_init(&gtpci->pci_io_rman, "GT64120 PCI I/O ports");
  rman_manage_region(&gtpci->pci_io_rman, 0, 0x10000);

  /* This will ensure absolute addresses which is essential
   * in order to satisfy memory alignment. */
  rman_init_from_resource(&gtpci->pci_mem_rman, "GT64120 PCI memory",
                          gtpci->pci_mem);

  rman_init(&gtpci->irq_rman, "GT64120 PCI & ISA interrupts");
  rman_manage_region(&gtpci->irq_rman, 0, IO_ICUSIZE);

  /* All interrupts default to "masked off" and edge-triggered. */
  gtpci->imask = 0xffff;
  gtpci->elcr = 0;

  /* Initialize the 8259s. */
  resource_t *io = gtpci->pci_io;
  init_8259(io, IO_ICU1, LO(gtpci->imask));
  init_8259(io, IO_ICU2, HI(gtpci->imask));

  /* Default all interrupts to edge-triggered. */
  bus_write_1(io, PIIX_REG_ELCR + 0, LO(gtpci->elcr));
  bus_write_1(io, PIIX_REG_ELCR + 1, HI(gtpci->elcr));

  gtpci->irq_res = device_take_irq(pcib, 0, RF_ACTIVE);
  bus_intr_setup(pcib, gtpci->irq_res, gt_pci_intr, NULL, gtpci,
                 "GT64120 main irq");

  pci_bus_enumerate(pcib);

  /*
   * Create child devices of ISA bus.
   */
  device_t *dev;

  /* atkbdc keyboard device */
  dev = device_add_child(pcib, 0);
  dev->bus = DEV_BUS_PCI; /* XXX: ISA device workaround */
  device_add_ioports(dev, 0, IO_KBD, IO_KBDSIZE);
  device_add_irq(dev, 0, 1);

  /* ns16550 uart device */
  dev = device_add_child(pcib, 1);
  dev->bus = DEV_BUS_PCI; /* XXX: ISA device workaround */
  device_add_ioports(dev, 0, IO_COM1, IO_COMSIZE);
  device_add_irq(dev, 0, 4);

  /* rtc device */
  dev = device_add_child(pcib, 2);
  dev->bus = DEV_BUS_PCI; /* XXX: ISA device workaround */
  device_add_ioports(dev, 0, IO_RTC, IO_RTCSIZE);
  device_add_irq(dev, 0, 8);

  /* i8254 timer device */
  dev = device_add_child(pcib, 3);
  dev->bus = DEV_BUS_PCI; /* XXX: ISA device workaround */
  device_add_ioports(dev, 0, IO_TIMER1, IO_TMRSIZE);
  device_add_irq(dev, 0, 0);

  /* TODO: replace raw resource assignments by parsing FDT file. */

  return bus_generic_probe(pcib);
}

static bool gt_pci_bar(device_t *dev, res_type_t type, int rid,
                       rman_addr_t start) {
  if ((type == RT_IOPORTS && start <= IO_ISAEND) || type == RT_IRQ)
    return false;
  pci_device_t *pcid = pci_device_of(dev);
  return rid < PCI_BAR_MAX && pcid->bar[rid].size != 0;
}

static resource_t *gt_pci_alloc_resource(device_t *dev, res_type_t type,
                                         int rid, rman_addr_t start,
                                         rman_addr_t end, size_t size,
                                         rman_flags_t flags) {
  /* Currently all devices are logicaly attached to PCI bus,
   * because we don't have PCI-ISA bridge implemented. */
  assert(dev->bus == DEV_BUS_PCI && dev->parent->bus == DEV_BUS_PCI);

  device_t *pcib = dev->parent;
  gt_pci_state_t *gtpci = pcib->state;
  bus_space_handle_t bh = 0;
  size_t alignment = 0;
  rman_t *rman = NULL;

  if (type == RT_IOPORTS) {
    rman = &gtpci->pci_io_rman;
    bh = gtpci->pci_io->r_bus_handle;
  } else if (type == RT_IRQ) {
    rman = &gtpci->irq_rman;
  } else if (type == RT_MEMORY) {
    alignment = PAGESIZE;
    rman = &gtpci->pci_mem_rman;
  } else {
    panic("Unknown PCI device type: %d", type);
  }

  if (gt_pci_bar(dev, type, rid, start))
    alignment = max(alignment, size);

  resource_t *r =
    rman_reserve_resource(rman, type, rid, start, end, size, alignment, flags);
  if (!r)
    return NULL;

  if (type != RT_IRQ) {
    r->r_bus_tag = generic_bus_space;
    r->r_bus_handle = bh + resource_start(r);
  }

  if (flags & RF_ACTIVE) {
    if (bus_activate_resource(dev, r)) {
      resource_release(r);
      return NULL;
    }
  }

  return r;
}

static void gt_pci_release_resource(device_t *dev, resource_t *r) {
  bus_deactivate_resource(dev, r);
  resource_release(r);
}

static int gt_pci_activate_resource(device_t *dev, resource_t *r) {
  if (r->r_type == RT_MEMORY || r->r_type == RT_IOPORTS) {
    uint16_t command = pci_read_config_2(dev, PCIR_COMMAND);
    if (r->r_type == RT_MEMORY)
      command |= PCIM_CMD_MEMEN;
    else if (r->r_type == RT_IOPORTS)
      command |= PCIM_CMD_PORTEN;
    pci_write_config_2(dev, PCIR_COMMAND, command);
  }

<<<<<<< HEAD
  int rid = resource_get_rid(r, dev);
  if (gt_pci_bar(dev, type, rid, r->r_start))
    pci_write_config_4(dev, PCIR_BAR(rid), r->r_start);
=======
  rman_addr_t start = resource_start(r);
  if (gt_pci_bar(dev, r->r_type, r->r_rid, start))
    pci_write_config_4(dev, PCIR_BAR(r->r_rid), start);
>>>>>>> 89b93174

  if (r->r_type == RT_MEMORY)
    return bus_space_map(r->r_bus_tag, start, resource_size(r),
                         &r->r_bus_handle);

  return 0;
}

static void gt_pci_deactivate_resource(device_t *dev, resource_t *r) {
  /* TODO: unmap mapped resources. */
}

static int gt_pci_probe(device_t *d) {
  /* TODO(cahir) match device with driver on FDT basis */
  return d->unit == 1;
}

static bus_methods_t gt_pci_bus_if = {
  .intr_setup = gt_pci_intr_setup,
  .intr_teardown = gt_pci_intr_teardown,
  .alloc_resource = gt_pci_alloc_resource,
  .release_resource = gt_pci_release_resource,
  .activate_resource = gt_pci_activate_resource,
  .deactivate_resource = gt_pci_deactivate_resource,
};

static pci_bus_methods_t gt_pci_pci_bus_if = {
  .read_config = gt_pci_read_config,
  .write_config = gt_pci_write_config,
  .enable_busmaster = gt_pci_enable_busmaster,
};

static driver_t gt_pci_bus = {
  .desc = "GT-64120 PCI bus driver",
  .size = sizeof(gt_pci_state_t),
  .pass = FIRST_PASS,
  .attach = gt_pci_attach,
  .probe = gt_pci_probe,
  .interfaces =
    {
      [DIF_BUS] = &gt_pci_bus_if,
      [DIF_PCI_BUS] = &gt_pci_pci_bus_if,
    },
};

DEVCLASS_ENTRY(root, gt_pci_bus);<|MERGE_RESOLUTION|>--- conflicted
+++ resolved
@@ -224,16 +224,14 @@
     gtpci->intr_event[irq] = intr_event_create(
       gtpci, irq, gt_pci_mask_irq, gt_pci_unmask_irq, gt_pci_intr_name[irq]);
 
-  intr_handler_t *handler =
+  r->r_handler =
     intr_event_add_handler(gtpci->intr_event[irq], filter, service, arg, name);
-  resource_set_handler(r, dev, handler);
-}
-
-static void gt_pci_intr_teardown(device_t *dev, resource_t *irq) {
-  assert(dev->parent->driver == &gt_pci_bus);
-
-  intr_handler_t *handler = resource_get_handler(irq, dev);
-  intr_event_remove_handler(handler);
+}
+
+static void gt_pci_intr_teardown(device_t *pcib, resource_t *irq) {
+  assert(pcib->parent->driver == &gt_pci_bus);
+
+  intr_event_remove_handler(irq->r_handler);
 }
 
 static void init_8259(resource_t *io, unsigned icu, unsigned imask) {
@@ -402,6 +400,11 @@
   if (gt_pci_bar(dev, type, rid, start))
     alignment = max(alignment, size);
 
+  if (type == RT_MEMORY) {
+    /* XXX: Perhaps, the rman_alloc_resource should take this into account */
+    size = roundup(size, PAGESIZE);
+  }
+
   resource_t *r =
     rman_reserve_resource(rman, type, rid, start, end, size, alignment, flags);
   if (!r)
@@ -437,15 +440,9 @@
     pci_write_config_2(dev, PCIR_COMMAND, command);
   }
 
-<<<<<<< HEAD
-  int rid = resource_get_rid(r, dev);
-  if (gt_pci_bar(dev, type, rid, r->r_start))
-    pci_write_config_4(dev, PCIR_BAR(rid), r->r_start);
-=======
   rman_addr_t start = resource_start(r);
   if (gt_pci_bar(dev, r->r_type, r->r_rid, start))
     pci_write_config_4(dev, PCIR_BAR(r->r_rid), start);
->>>>>>> 89b93174
 
   if (r->r_type == RT_MEMORY)
     return bus_space_map(r->r_bus_tag, start, resource_size(r),
