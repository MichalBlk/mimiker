/* GT64120 PCI bus driver
 *
 * Heavily inspired by FreeBSD / NetBSD `gt_pci.c` file.
 *
 * How do we handle `resource_start(r)` and `r_bus_handle`
 * of assigned resources?
 *
 * - Interrupts:
 *     In this case, the `r_handler` field is used rather than
 *     `r_bus_handle` and `r_bus_tag`, and `start` identifies an
 *     interrupt number.
 *
 * - Memory:
 *     - `gt_pci_alloc_resource` sets `r_bus_handle` to a physical
 *       address of a resource, while `gt_pci_activate_resource`
 *       upgrades it to a virtual address of the mapped resource.
 *     - `start` is an absolute address of a resource.
 *
 *  - IO ports:
 *     - All IO ports managed by the PCI bus driver are mapped in the
 *       `gt_pci_attach` function, therefore `gt_pci_alloc_resource`
 *       sets `r_bus_handle` to a virtual address of a resource.
 *     - `start` is an offset in the PCI IO space.
 *
 *   Memory BARs must contain absolute addresses, while IO BARs require
 *   relative addresses. The above scheme allows us to unify updating of a
 *   BAR register by using the `start` of a resource.
 */
#define KL_LOG KL_DEV
#include <sys/klog.h>
#include <sys/mimiker.h>
#include <mips/malta.h>
#include <mips/interrupt.h>
#include <dev/i8259.h>
#include <dev/piixreg.h>
#include <dev/isareg.h>
#include <dev/gt64120reg.h>
#include <sys/interrupt.h>
#include <sys/pci.h>
#include <sys/spinlock.h>
#include <sys/libkern.h>
#include <sys/bus.h>
#include <sys/devclass.h>

#define PCI0_CFG_REG_SHIFT 2
#define PCI0_CFG_FUNCT_SHIFT 8
#define PCI0_CFG_DEV_SHIFT 11
#define PCI0_CFG_BUS_SHIFT 16
#define PCI0_CFG_ENABLE 0x80000000

static unsigned gt_pci_make_addr(pci_addr_t addr, unsigned reg) {
  return (((addr.device) << PCI0_CFG_DEV_SHIFT) |
          ((addr.function) << PCI0_CFG_FUNCT_SHIFT) |
          ((reg) << PCI0_CFG_REG_SHIFT));
}

typedef union {
  uint8_t byte[4];
  uint16_t word[2];
  uint32_t dword;
} pci_reg_t;

#define LO(x) ((x)&0xff)
#define HI(x) (((x) >> 8) & 0xff)
#define ICU_ADDR(x) ((x) + 0)
#define ICU_DATA(x) ((x) + 1)
#define ICU1_ADDR ICU_ADDR(IO_ICU1)
#define ICU1_DATA ICU_DATA(IO_ICU1)
#define ICU2_ADDR ICU_ADDR(IO_ICU2)
#define ICU2_DATA ICU_DATA(IO_ICU2)

typedef struct gt_pci_state {

  /* Resources belonging to this driver. */
  resource_t *corectrl;
  resource_t *pci_io;
  resource_t *pci_mem;
  resource_t *irq_res;

  /* Resource managers which manage resources used by child devices. */
  rman_t pci_io_rman;
  rman_t pci_mem_rman;
  rman_t irq_rman;

  intr_event_t *intr_event[IO_ICUSIZE];

  uint16_t imask;
  uint16_t elcr;
} gt_pci_state_t;

static driver_t gt_pci_bus;

/* Access configuration space through memory mapped GT-64120 registers. Take
 * care of the fact that MIPS processor cannot handle unaligned accesses. */
static uint32_t gt_pci_read_config(device_t *dev, unsigned reg, unsigned size) {
  pci_device_t *pcid = pci_device_of(dev);
  gt_pci_state_t *gtpci = dev->parent->state;
  resource_t *pcicfg = gtpci->corectrl;

  if (!pcid) /* XXX: ISA device workaround */
    return -1;

  if (pcid->addr.bus > 0)
    return -1;

  bus_write_4(pcicfg, GT_PCI0_CFG_ADDR,
              PCI0_CFG_ENABLE | gt_pci_make_addr(pcid->addr, reg >> 2));
  pci_reg_t data = (pci_reg_t)bus_read_4(pcicfg, GT_PCI0_CFG_DATA);

  reg &= 3;
  switch (size) {
    case 1:
      return data.byte[3 - reg];
    case 2:
      return data.word[1 - (reg >> 1)];
    case 4:
      return data.dword;
    default:
      return -1;
  }
}

static void gt_pci_write_config(device_t *dev, unsigned reg, unsigned size,
                                uint32_t value) {
  pci_device_t *pcid = pci_device_of(dev);
  gt_pci_state_t *gtpci = dev->parent->state;
  resource_t *pcicfg = gtpci->corectrl;

  if (!pcid) /* XXX: ISA device workaround */
    return;

  if (pcid->addr.bus > 0)
    return;

  bus_write_4(pcicfg, GT_PCI0_CFG_ADDR,
              PCI0_CFG_ENABLE | gt_pci_make_addr(pcid->addr, reg >> 2));
  pci_reg_t data = (pci_reg_t)bus_read_4(pcicfg, GT_PCI0_CFG_DATA);

  reg &= 3;
  switch (size) {
    case 1:
      data.byte[3 - reg] = value;
      break;
    case 2:
      data.word[1 - (reg >> 1)] = value;
      break;
    case 4:
      data.dword = value;
      break;
    default:
      break;
  }

  bus_write_4(pcicfg, GT_PCI0_CFG_DATA, data.dword);
}

static void gt_pci_enable_busmaster(device_t *dev) {
  uint16_t cmd = pci_read_config_2(dev, PCIR_COMMAND);
  pci_write_config_2(dev, PCIR_COMMAND, cmd | PCIM_CMD_BUSMASTEREN);
}

static void gt_pci_set_icus(gt_pci_state_t *gtpci) {
  /* Enable the cascade IRQ (2) if 8-15 is enabled. */
  if ((gtpci->imask & 0xff00) != 0xff00)
    gtpci->imask &= ~(1U << 2);
  else
    gtpci->imask |= (1U << 2);

  resource_t *io = gtpci->pci_io;
  bus_write_1(io, ICU1_DATA, LO(gtpci->imask));
  bus_write_1(io, ICU2_DATA, HI(gtpci->imask));
  bus_write_1(io, PIIX_REG_ELCR + 0, LO(gtpci->elcr));
  bus_write_1(io, PIIX_REG_ELCR + 1, HI(gtpci->elcr));
}

static void gt_pci_mask_irq(intr_event_t *ie) {
  gt_pci_state_t *gtpci = ie->ie_source;
  unsigned irq = ie->ie_irq;

  gtpci->imask |= (1 << irq);
  gtpci->elcr |= (1 << irq);
  gt_pci_set_icus(gtpci);
}

static void gt_pci_unmask_irq(intr_event_t *ie) {
  gt_pci_state_t *gtpci = ie->ie_source;
  unsigned irq = ie->ie_irq;

  gtpci->imask &= ~(1 << irq);
  gtpci->elcr &= ~(1 << irq);
  gt_pci_set_icus(gtpci);
}

/* clang-format off */
static const char *gt_pci_intr_name[IO_ICUSIZE] = {
  [0] = "timer",
  [1] = "kbd",        /* kbd controller (keyboard) */
  [2] = "pic-slave",  /* PIC cascade */
  [3] = "uart(1)",    /* COM 2 */
  [4] = "uart(0)",    /* COM 1 */
  [5] = "unused(0)",
  [6] = "floppy",     /* floppy */
  [7] = "parallel",   /* centronics */
  [8] = "rtc",        /* RTC */
  [9] = "i2c",        /* I2C */
  [10] = "unused(1)",
  [11] = "unused(2)",
  [12] = "mouse",     /* kbd controller (mouse) */
  [13] = "unused(3)",
  [14] = "ide(0)",    /* IDE primary */
  [15] = "ide(1)",    /* IDE secondary */
};
/* clang-format on */

static void gt_pci_intr_setup(device_t *dev, resource_t *r, ih_filter_t *filter,
                              ih_service_t *service, void *arg,
                              const char *name) {
  assert(dev->parent->driver == &gt_pci_bus);
  gt_pci_state_t *gtpci = dev->parent->state;
<<<<<<< HEAD
  int irq = resource_start(r);
  assert(irq < ICU_LEN);
=======
  int irq = r->r_start;
  assert(irq < IO_ICUSIZE);
>>>>>>> 4a06989b

  if (gtpci->intr_event[irq] == NULL)
    gtpci->intr_event[irq] = intr_event_create(
      gtpci, irq, gt_pci_mask_irq, gt_pci_unmask_irq, gt_pci_intr_name[irq]);

  r->r_handler =
    intr_event_add_handler(gtpci->intr_event[irq], filter, service, arg, name);
}

static void gt_pci_intr_teardown(device_t *pcib, resource_t *irq) {
  assert(pcib->parent->driver == &gt_pci_bus);

  intr_event_remove_handler(irq->r_handler);
}

static void init_8259(resource_t *io, unsigned icu, unsigned imask) {
  /* reset, program device, 4 bytes */
  bus_write_1(io, ICU_ADDR(icu), ICW1_RESET | ICW1_IC4);
  bus_write_1(io, ICU_DATA(icu), 0);
  bus_write_1(io, ICU_DATA(icu), 1 << 2); /* XXX magic value ??? */
  bus_write_1(io, ICU_DATA(icu), ICW4_8086);
  /* mask all interrupts */
  bus_write_1(io, ICU_DATA(icu), imask);
  /* enable special mask mode */
  bus_write_1(io, ICU_ADDR(icu), OCW3_SEL | OCW3_ESMM | OCW3_SMM);
  /* read IRR by default */
  bus_write_1(io, ICU_ADDR(icu), OCW3_SEL | OCW3_RR);
}

static intr_filter_t gt_pci_intr(void *data) {
  gt_pci_state_t *gtpci = data;
  resource_t *io = gtpci->pci_io;
  unsigned irq;

  assert(data != NULL);

  for (;;) {
    /* Handle master PIC, irq 0..7 */
    bus_write_1(io, ICU1_ADDR, OCW3_SEL | OCW3_POLL);
    irq = bus_read_1(io, ICU1_DATA);
    if ((irq & OCW3_POLL_PENDING) == 0)
      return IF_FILTERED;
    irq = OCW3_POLL_IRQ(irq);
    /* Handle slave PIC, irq 8..15 */
    if (irq == 2) {
      bus_write_1(io, ICU2_ADDR, OCW3_SEL | OCW3_POLL);
      irq = bus_read_1(io, ICU2_DATA);
      irq = (irq & OCW3_POLL_PENDING) ? (OCW3_POLL_IRQ(irq) + 8) : 2;
    }

    /* Irq 2 is used for PIC chaining, ignore it. */
    if (irq != 2)
      intr_event_run_handlers(gtpci->intr_event[irq]);

    /* Send a specific EOI to slave PIC... */
    if (irq > 7) {
      bus_write_1(io, ICU2_ADDR,
                  OCW2_SEL | OCW2_EOI | OCW2_SL | OCW2_ILS(irq & 7));
      irq = 2;
    }

    /* ... and finally to master PIC. */
    bus_write_1(io, ICU1_ADDR, OCW2_SEL | OCW2_EOI | OCW2_SL | OCW2_ILS(irq));
  }

  return IF_FILTERED;
}

static int gt_pci_attach(device_t *pcib) {
  gt_pci_state_t *gtpci = pcib->state;

  gtpci->pci_mem = device_take_memory(pcib, 0, 0);
  gtpci->pci_io = device_take_memory(pcib, 1, RF_ACTIVE);
  gtpci->corectrl = device_take_memory(pcib, 2, RF_ACTIVE);

  if (gtpci->corectrl == NULL || gtpci->pci_mem == NULL ||
      gtpci->pci_io == NULL) {
    panic("gt64120 resource allocation fail");
  }

  rman_init(&gtpci->pci_io_rman, "GT64120 PCI I/O ports");
  rman_manage_region(&gtpci->pci_io_rman, 0, 0x10000);

  /* This will ensure absolute addresses which is essential
   * in order to satisfy memory alignment. */
  rman_init_from_resource(&gtpci->pci_mem_rman, "GT64120 PCI memory",
                          gtpci->pci_mem);

  rman_init(&gtpci->irq_rman, "GT64120 PCI & ISA interrupts");
  rman_manage_region(&gtpci->irq_rman, 0, IO_ICUSIZE);

  /* All interrupts default to "masked off" and edge-triggered. */
  gtpci->imask = 0xffff;
  gtpci->elcr = 0;

  /* Initialize the 8259s. */
  resource_t *io = gtpci->pci_io;
  init_8259(io, IO_ICU1, LO(gtpci->imask));
  init_8259(io, IO_ICU2, HI(gtpci->imask));

  /* Default all interrupts to edge-triggered. */
  bus_write_1(io, PIIX_REG_ELCR + 0, LO(gtpci->elcr));
  bus_write_1(io, PIIX_REG_ELCR + 1, HI(gtpci->elcr));

  gtpci->irq_res = device_take_irq(pcib, 0, RF_ACTIVE);
  bus_intr_setup(pcib, gtpci->irq_res, gt_pci_intr, NULL, gtpci,
                 "GT64120 main irq");

  pci_bus_enumerate(pcib);

  /*
   * Create child devices of ISA bus.
   */
  device_t *dev;

  /* atkbdc keyboard device */
  dev = device_add_child(pcib, 0);
  dev->bus = DEV_BUS_PCI; /* XXX: ISA device workaround */
  device_add_ioports(dev, 0, IO_KBD, IO_KBDSIZE);
  device_add_irq(dev, 0, 1);

  /* ns16550 uart device */
  dev = device_add_child(pcib, 1);
  dev->bus = DEV_BUS_PCI; /* XXX: ISA device workaround */
  device_add_ioports(dev, 0, IO_COM1, IO_COMSIZE);
  device_add_irq(dev, 0, 4);

  /* rtc device */
  dev = device_add_child(pcib, 2);
  dev->bus = DEV_BUS_PCI; /* XXX: ISA device workaround */
  device_add_ioports(dev, 0, IO_RTC, IO_RTCSIZE);
  device_add_irq(dev, 0, 8);

  /* i8254 timer device */
  dev = device_add_child(pcib, 3);
  dev->bus = DEV_BUS_PCI; /* XXX: ISA device workaround */
  device_add_ioports(dev, 0, IO_TIMER1, IO_TMRSIZE);
  device_add_irq(dev, 0, 0);

  /* TODO: replace raw resource assignments by parsing FDT file. */

  return bus_generic_probe(pcib);
}

static bool gt_pci_bar(device_t *dev, resource_t *r, rman_addr_t start) {
  if ((r->r_type == RT_IOPORTS && start <= IO_ISAEND) || r->r_type == RT_IRQ)
    return false;
  pci_device_t *pcid = pci_device_of(dev);
  return r->r_rid < PCI_BAR_MAX && pcid->bar[r->r_rid].size != 0;
}

static resource_t *gt_pci_alloc_resource(device_t *dev, res_type_t type,
                                         int rid, rman_addr_t start,
                                         rman_addr_t end, size_t size,
                                         res_flags_t flags) {
  /* Currently all devices are logicaly attached to PCI bus,
   * because we don't have PCI-ISA bridge implemented. */
  assert(dev->bus == DEV_BUS_PCI && dev->parent->bus == DEV_BUS_PCI);

  device_t *pcib = dev->parent;
  gt_pci_state_t *gtpci = pcib->state;
  bus_space_handle_t bh = 0;
  size_t alignment = 0;
  rman_t *rman = NULL;

  if (type == RT_IOPORTS) {
    rman = &gtpci->pci_io_rman;
    bh = gtpci->pci_io->r_bus_handle;
  } else if (type == RT_IRQ) {
    rman = &gtpci->irq_rman;
  } else if (type == RT_MEMORY) {
    alignment = PAGESIZE;
    rman = &gtpci->pci_mem_rman;
  } else {
    panic("Unknown PCI device type: %d", type);
  }

  resource_t *r = kmalloc(M_DEV, sizeof(resource_t), M_WAITOK);
  r->r_type = type;
  r->r_rid = rid;

  if (gt_pci_bar(dev, r, start))
    alignment = max(alignment, size);

  if (type == RT_MEMORY) {
    /* XXX: Perhaps, the rman_alloc_resource should take this into account */
    size = roundup(size, PAGESIZE);
  }

  r->r_res = rman_reserve_resource(rman, start, end, size, alignment, flags);
  if (r->r_res == NULL)
    goto bad;

  if (type != RT_IRQ) {
    r->r_bus_tag = generic_bus_space;
    r->r_bus_handle = bh + resource_start(r);
  }

  if (flags & RF_ACTIVE) {
    if (bus_activate_resource(dev, r)) {
      rman_release_resource(r->r_res);
      goto bad;
    }
  }

  return r;

bad:
  kfree(M_DEV, r);
  return NULL;
}

static void gt_pci_release_resource(device_t *dev, resource_t *r) {
  bus_deactivate_resource(dev, r);
  rman_release_resource(r->r_res);
  kfree(M_DEV, r);
}

static int gt_pci_activate_resource(device_t *dev, resource_t *r) {
  if (r->r_type == RT_MEMORY || r->r_type == RT_IOPORTS) {
    uint16_t command = pci_read_config_2(dev, PCIR_COMMAND);
    if (r->r_type == RT_MEMORY)
      command |= PCIM_CMD_MEMEN;
    else if (r->r_type == RT_IOPORTS)
      command |= PCIM_CMD_PORTEN;
    pci_write_config_2(dev, PCIR_COMMAND, command);
  }

  rman_addr_t start = resource_start(r);
  if (gt_pci_bar(dev, r, start))
    pci_write_config_4(dev, PCIR_BAR(r->r_rid), start);

  if (r->r_type == RT_MEMORY)
    return bus_space_map(r->r_bus_tag, start, resource_size(r),
                         &r->r_bus_handle);

  return 0;
}

static void gt_pci_deactivate_resource(device_t *dev, resource_t *r) {
  /* TODO: unmap mapped resources. */
}

static int gt_pci_probe(device_t *d) {
  /* TODO(cahir) match device with driver on FDT basis */
  return d->unit == 1;
}

static bus_methods_t gt_pci_bus_if = {
  .intr_setup = gt_pci_intr_setup,
  .intr_teardown = gt_pci_intr_teardown,
  .alloc_resource = gt_pci_alloc_resource,
  .release_resource = gt_pci_release_resource,
  .activate_resource = gt_pci_activate_resource,
  .deactivate_resource = gt_pci_deactivate_resource,
};

static pci_bus_methods_t gt_pci_pci_bus_if = {
  .read_config = gt_pci_read_config,
  .write_config = gt_pci_write_config,
  .enable_busmaster = gt_pci_enable_busmaster,
};

static driver_t gt_pci_bus = {
  .desc = "GT-64120 PCI bus driver",
  .size = sizeof(gt_pci_state_t),
  .pass = FIRST_PASS,
  .attach = gt_pci_attach,
  .probe = gt_pci_probe,
  .interfaces =
    {
      [DIF_BUS] = &gt_pci_bus_if,
      [DIF_PCI_BUS] = &gt_pci_pci_bus_if,
    },
};

DEVCLASS_ENTRY(root, gt_pci_bus);<|MERGE_RESOLUTION|>--- conflicted
+++ resolved
@@ -217,13 +217,8 @@
                               const char *name) {
   assert(dev->parent->driver == &gt_pci_bus);
   gt_pci_state_t *gtpci = dev->parent->state;
-<<<<<<< HEAD
   int irq = resource_start(r);
-  assert(irq < ICU_LEN);
-=======
-  int irq = r->r_start;
   assert(irq < IO_ICUSIZE);
->>>>>>> 4a06989b
 
   if (gtpci->intr_event[irq] == NULL)
     gtpci->intr_event[irq] = intr_event_create(
