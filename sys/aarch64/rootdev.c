#define KL_LOG KL_DEV
#include <sys/klog.h>
#include <sys/bus.h>
#include <sys/devclass.h>
#include <aarch64/armreg.h>
#include <aarch64/bcm2835reg.h>
#include <aarch64/interrupt.h>
#include <sys/kmem.h>
#include <sys/pmap.h>
#include <sys/interrupt.h>

DEVCLASS_CREATE(root);

/*
 * located at BCM2836_ARM_LOCAL_BASE
 * 32 local interrupts -- one per CPU but now we only support 1 CPU
 *
 * located at BCM2835_ARMICU_BASE
 * accessed by BCM2835_PERIPHERALS_BASE NOT by BCM2835_PERIPHERALS_BASE_BUS
 * 32 GPU0 interrupts -- 0x204 offset from address; 32 in table
 * 32 GPU1 interrupts -- 0x208 offset from address; 64 in table
 * 32 base interrupts -- 0x200 offset from address; 96 in table
 */

#define NIRQ (BCM2835_NIRQ + BCM2836_NIRQ)

typedef struct rootdev {
<<<<<<< HEAD
  rman_t rm;
  intr_event_t intr_event[NIRQ];
=======
  rman_t local_rm;
  rman_t shared_rm;
  rman_t irq_rm;
  intr_event_t *intr_event[NIRQ];
>>>>>>> 47182db9
} rootdev_t;

/* BCM2836_ARM_LOCAL_BASE mapped into VA (4KiB). */
static vaddr_t rootdev_local_handle;
/* BCM2835_PERIPHERALS_BUS_TO_PHYS(BCM2835_ARM_BASE) mapped into VA (4KiB). */
static vaddr_t rootdev_arm_base;

/* Use pre mapped memory. */
static int rootdev_bs_map(bus_addr_t addr, bus_size_t size,
                          bus_space_handle_t *handle_p) {
  if (addr >= BCM2836_ARM_LOCAL_BASE &&
      addr < BCM2836_ARM_LOCAL_BASE + BCM2836_ARM_LOCAL_SIZE) {
    *handle_p = rootdev_local_handle;
    return 0;
  }
  if (addr >= BCM2835_PERIPHERALS_BUS_TO_PHYS(BCM2835_ARM_BASE) &&
      addr <
        BCM2835_PERIPHERALS_BUS_TO_PHYS(BCM2835_ARM_BASE) + BCM2835_ARM_SIZE) {
    *handle_p = rootdev_arm_base;
    return 0;
  }
  return generic_bs_map(addr, size, handle_p);
}

/* clang-format off */
static bus_space_t *rootdev_bus_space = &(bus_space_t){
  .bs_map = rootdev_bs_map,
  .bs_read_1 = generic_bs_read_1,
  .bs_read_2 = generic_bs_read_2,
  .bs_read_4 = generic_bs_read_4,
  .bs_write_1 = generic_bs_write_1,
  .bs_write_2 = generic_bs_write_2,
  .bs_write_4 = generic_bs_write_4,
  .bs_read_region_1 = generic_bs_read_region_1,
  .bs_read_region_2 = generic_bs_read_region_2,
  .bs_read_region_4 = generic_bs_read_region_4,
  .bs_write_region_1 = generic_bs_write_region_1,
  .bs_write_region_2 = generic_bs_write_region_2,
  .bs_write_region_4 = generic_bs_write_region_4,
};
/* clang-format on */

static void enable_local_irq(int irq) {
  assert(irq < BCM2836_INT_NLOCAL);
  uint32_t reg = bus_space_read_4(rootdev_bus_space, rootdev_local_handle,
                                  BCM2836_LOCAL_TIMER_IRQ_CONTROLN(0));
  bus_space_write_4(rootdev_bus_space, rootdev_local_handle,
                    BCM2836_LOCAL_TIMER_IRQ_CONTROLN(0), reg | (1 << irq));
}

static void disable_local_irq(int irq) {
  assert(irq < BCM2836_INT_NLOCAL);
  uint32_t reg = bus_space_read_4(rootdev_bus_space, rootdev_local_handle,
                                  BCM2836_LOCAL_TIMER_IRQ_CONTROLN(0));
  bus_space_write_4(rootdev_bus_space, rootdev_local_handle,
                    BCM2836_LOCAL_TIMER_IRQ_CONTROLN(0), reg & (~(1 << irq)));
}

static void enable_gpu_irq(int irq, bus_size_t offset) {
  uint32_t reg = bus_space_read_4(rootdev_bus_space, rootdev_arm_base,
                                  BCM2835_ARMICU_OFFSET + offset);
  bus_space_write_4(rootdev_bus_space, rootdev_arm_base,
                    BCM2835_ARMICU_OFFSET + offset, reg | (1 << irq));
}

static void disable_gpu_irq(int irq, bus_size_t offset) {
  uint32_t reg = bus_space_read_4(rootdev_bus_space, rootdev_arm_base,
                                  BCM2835_ARMICU_OFFSET + offset);
  bus_space_write_4(rootdev_bus_space, rootdev_arm_base,
                    BCM2835_ARMICU_OFFSET + offset, reg & (~(1 << irq)));
}

static void rootdev_enable_irq(intr_event_t *ie) {
  int irq = ie->ie_irq;
  assert(irq < NIRQ);

  if (irq < BCM2836_NIRQ) {
    /* Enable local IRQ. */
    enable_local_irq(irq);
  } else if (irq < BCM2835_INT_GPU1BASE) {
    /* Enable GPU0 IRQ. */
    enable_gpu_irq(irq - BCM2835_INT_GPU0BASE, BCM2835_INTC_IRQ1ENABLE);
  } else if (irq < BCM2835_INT_BASICBASE) {
    /* Enable GPU1 IRQ. */
    enable_gpu_irq(irq - BCM2835_INT_GPU1BASE, BCM2835_INTC_IRQ2ENABLE);
  } else {
    /* Enable base IRQ. */
    enable_gpu_irq(irq - BCM2835_INT_BASICBASE, BCM2835_INTC_IRQBENABLE);
  }
}

static void rootdev_disable_irq(intr_event_t *ie) {
  int irq = ie->ie_irq;
  assert(irq < NIRQ);

  if (irq < BCM2836_NIRQ) {
    /* disable local IRQ. */
    disable_local_irq(irq);
  } else if (irq < BCM2835_INT_GPU1BASE) {
    /* disable GPU0 IRQ. */
    disable_gpu_irq(irq - BCM2835_INT_GPU0BASE, BCM2835_INTC_IRQ1DISABLE);
  } else if (irq < BCM2835_INT_BASICBASE) {
    /* disable GPU1 IRQ. */
    disable_gpu_irq(irq - BCM2835_INT_GPU1BASE, BCM2835_INTC_IRQ2DISABLE);
  } else {
    /* disable base IRQ. */
    disable_gpu_irq(irq - BCM2835_INT_BASICBASE, BCM2835_INTC_IRQBDISABLE);
  }
}

static void rootdev_intr_setup(device_t *dev, resource_t *r,
                               ih_filter_t *filter, ih_service_t *service,
                               void *arg, const char *name) {
  rootdev_t *rd = dev->parent->state;
  int irq = r->r_start;
  assert(irq < NIRQ);

  if (rd->intr_event[irq] == NULL)
    rd->intr_event[irq] = intr_event_create(dev, irq, rootdev_disable_irq,
                                            rootdev_enable_irq, "???");

  r->r_handler =
    intr_event_add_handler(rd->intr_event[irq], filter, service, arg, name);
}

static void rootdev_intr_teardown(device_t *dev, resource_t *irq) {
  intr_event_remove_handler(irq->r_handler);
}

/* Read 32 bit pending register located at irq_base + offset and run
 * corresponding handlers. */
static void bcm2835_intr_handle(bus_space_handle_t irq_base, bus_size_t offset,
                                intr_event_t **events) {
  uint32_t pending = bus_space_read_4(rootdev_bus_space, irq_base, offset);

  while (pending) {
    int irq = ffs(pending) - 1;
    intr_event_run_handlers(events[irq]);
    pending &= ~(1 << irq);
  }
}

static void rootdev_intr_handler(ctx_t *ctx, device_t *dev, void *arg) {
  assert(dev != NULL);
  rootdev_t *rd = dev->state;

  /* Handle local interrupts. */
  bcm2835_intr_handle(rootdev_local_handle, BCM2836_LOCAL_INTC_IRQPENDINGN(0),
                      &rd->intr_event[BCM2836_INT_BASECPUN(0)]);

  /* Handle GPU0 interrupts. */
  bcm2835_intr_handle(rootdev_arm_base,
                      (BCM2835_ARMICU_OFFSET + BCM2835_INTC_IRQ1PENDING),
                      &rd->intr_event[BCM2835_INT_GPU0BASE]);

  /* Handle GPU1 interrupts. */
  bcm2835_intr_handle(rootdev_arm_base,
                      (BCM2835_ARMICU_OFFSET + BCM2835_INTC_IRQ2PENDING),
                      &rd->intr_event[BCM2835_INT_GPU1BASE]);

  /* Handle base interrupts. */
  bcm2835_intr_handle(rootdev_arm_base,
                      (BCM2835_ARMICU_OFFSET + BCM2835_INTC_IRQBPENDING),
                      &rd->intr_event[BCM2835_INT_BASICBASE]);
}

static int rootdev_attach(device_t *bus) {
  rootdev_t *rd = bus->state;

<<<<<<< HEAD
  rman_init(&rd->rm, "ARM and BCM2835 spce");
  rman_manage_region(&rd->rm, BCM2835_PERIPHERALS_BASE,
                     BCM2835_PERIPHERALS_BASE + BCM2835_PERIPHERALS_SIZE - 1);
  rman_manage_region(&rd->rm, BCM2836_ARM_LOCAL_BASE,
                     BCM2836_ARM_LOCAL_BASE + BCM2836_ARM_LOCAL_SIZE - 1);
=======
  /* TODO(cahir) Resource manager should be able to manage independant ranges
   * instead of single one. Consult rman_manage_region in rman(9). */
  rman_init(&rd->shared_rm, "BCM2835 peripherals", BCM2835_PERIPHERALS_BASE,
            BCM2835_PERIPHERALS_BASE + BCM2835_PERIPHERALS_SIZE - 1, RT_MEMORY);
  rman_init(&rd->local_rm, "ARM local", BCM2836_ARM_LOCAL_BASE,
            BCM2836_ARM_LOCAL_BASE + BCM2836_ARM_LOCAL_SIZE - 1, RT_MEMORY);
  rman_init(&rd->irq_rm, "BCM2835 interrupts", 0, NIRQ, RT_IRQ);
>>>>>>> 47182db9

  /* Map BCM2836 shared processor only once. */
  rootdev_local_handle =
    kmem_map(BCM2836_ARM_LOCAL_BASE, BCM2836_ARM_LOCAL_SIZE, PMAP_NOCACHE);

  rootdev_arm_base = kmem_map(BCM2835_PERIPHERALS_BUS_TO_PHYS(BCM2835_ARM_BASE),
                              BCM2835_ARM_SIZE, PMAP_NOCACHE);

  intr_root_claim(rootdev_intr_handler, bus, NULL);

  (void)device_add_child(bus, &DEVCLASS(root), 0); /* for ARM timer */

  return bus_generic_probe(bus);
}

static resource_t *rootdev_alloc_resource(device_t *dev, res_type_t type,
                                          int rid, rman_addr_t start,
                                          rman_addr_t end, size_t size,
                                          res_flags_t flags) {
  rootdev_t *rd = dev->parent->state;
  resource_t *r = NULL;

  if (type == RT_MEMORY) {
    r = rman_alloc_resource(&rd->local_rm, start, end, size, 1, flags);
    if (r == NULL)
      r = rman_alloc_resource(&rd->shared_rm, start, end, size, 1, flags);
  } else if (type == RT_IRQ) {
    r = rman_alloc_resource(&rd->irq_rm, start, end, size, 1, flags);
  }

<<<<<<< HEAD
  r = rman_reserve_resource(&rd->rm, start, end, size, flags);
=======
  if (!r)
    return NULL;
>>>>>>> 47182db9

  if (type == RT_MEMORY)
    r->r_bus_tag = rootdev_bus_space;
<<<<<<< HEAD
    if (flags & RF_ACTIVE) {
      /* TODO(cahir) Move to rootdev_activate_resource. */
      /* TODO(MichalBlk) Implement resource sharing. */
      (void)bus_space_map(r->r_bus_tag, r->r_start, r->r_end - r->r_start + 1,
                          &r->r_bus_handle);
      rman_activate_resource(r);
=======

  if (flags & RF_ACTIVE) {
    if (bus_activate_resource(dev, type, rid, r)) {
      rman_release_resource(r);
      return NULL;
>>>>>>> 47182db9
    }
  }

  return r;
}

static void rootdev_release_resource(device_t *dev, res_type_t type, int rid,
                                     resource_t *r) {
  panic("not implemented!");
}

static int rootdev_activate_resource(device_t *dev, res_type_t type, int rid,
                                     resource_t *r) {
  if (type == RT_MEMORY)
    return bus_space_map(r->r_bus_tag, r->r_bus_handle, rman_get_size(r),
                         &r->r_bus_handle);
  return 0;
}

static bus_driver_t rootdev_driver = {
  .driver =
    {
      .size = sizeof(rootdev_t),
      .desc = "RPI3 platform root bus driver",
      .attach = rootdev_attach,
    },
  .bus =
    {
      .intr_setup = rootdev_intr_setup,
      .intr_teardown = rootdev_intr_teardown,
      .alloc_resource = rootdev_alloc_resource,
      .release_resource = rootdev_release_resource,
      .activate_resource = rootdev_activate_resource,
    },
};

static device_t rootdev = (device_t){
  .children = TAILQ_HEAD_INITIALIZER(rootdev.children),
  .driver = (driver_t *)&rootdev_driver,
  .state = &(rootdev_t){},
  .devclass = &DEVCLASS(root),
};

DEVCLASS_ENTRY(root, rootdev);

void init_devices(void) {
  device_attach(&rootdev);
}<|MERGE_RESOLUTION|>--- conflicted
+++ resolved
@@ -25,15 +25,9 @@
 #define NIRQ (BCM2835_NIRQ + BCM2836_NIRQ)
 
 typedef struct rootdev {
-<<<<<<< HEAD
   rman_t rm;
-  intr_event_t intr_event[NIRQ];
-=======
-  rman_t local_rm;
-  rman_t shared_rm;
   rman_t irq_rm;
   intr_event_t *intr_event[NIRQ];
->>>>>>> 47182db9
 } rootdev_t;
 
 /* BCM2836_ARM_LOCAL_BASE mapped into VA (4KiB). */
@@ -203,21 +197,14 @@
 static int rootdev_attach(device_t *bus) {
   rootdev_t *rd = bus->state;
 
-<<<<<<< HEAD
-  rman_init(&rd->rm, "ARM and BCM2835 spce");
+  rman_init(&rd->rm, "ARM and BCM2835 space");
   rman_manage_region(&rd->rm, BCM2835_PERIPHERALS_BASE,
                      BCM2835_PERIPHERALS_BASE + BCM2835_PERIPHERALS_SIZE - 1);
   rman_manage_region(&rd->rm, BCM2836_ARM_LOCAL_BASE,
                      BCM2836_ARM_LOCAL_BASE + BCM2836_ARM_LOCAL_SIZE - 1);
-=======
-  /* TODO(cahir) Resource manager should be able to manage independant ranges
-   * instead of single one. Consult rman_manage_region in rman(9). */
-  rman_init(&rd->shared_rm, "BCM2835 peripherals", BCM2835_PERIPHERALS_BASE,
-            BCM2835_PERIPHERALS_BASE + BCM2835_PERIPHERALS_SIZE - 1, RT_MEMORY);
-  rman_init(&rd->local_rm, "ARM local", BCM2836_ARM_LOCAL_BASE,
-            BCM2836_ARM_LOCAL_BASE + BCM2836_ARM_LOCAL_SIZE - 1, RT_MEMORY);
-  rman_init(&rd->irq_rm, "BCM2835 interrupts", 0, NIRQ, RT_IRQ);
->>>>>>> 47182db9
+
+  rman_init(&rd->irq_rm, "BCM2835 interrupts");
+  rman_manage_region(&rd->irq_rm, 0, NIRQ);
 
   /* Map BCM2836 shared processor only once. */
   rootdev_local_handle =
@@ -241,36 +228,21 @@
   resource_t *r = NULL;
 
   if (type == RT_MEMORY) {
-    r = rman_alloc_resource(&rd->local_rm, start, end, size, 1, flags);
-    if (r == NULL)
-      r = rman_alloc_resource(&rd->shared_rm, start, end, size, 1, flags);
+    r = rman_reserve_resource(&rd->rm, start, end, size, flags);
   } else if (type == RT_IRQ) {
-    r = rman_alloc_resource(&rd->irq_rm, start, end, size, 1, flags);
-  }
-
-<<<<<<< HEAD
-  r = rman_reserve_resource(&rd->rm, start, end, size, flags);
-=======
+    r = rman_reserve_resource(&rd->irq_rm, start, end, size, flags);
+  }
+
   if (!r)
     return NULL;
->>>>>>> 47182db9
 
   if (type == RT_MEMORY)
     r->r_bus_tag = rootdev_bus_space;
-<<<<<<< HEAD
-    if (flags & RF_ACTIVE) {
-      /* TODO(cahir) Move to rootdev_activate_resource. */
-      /* TODO(MichalBlk) Implement resource sharing. */
-      (void)bus_space_map(r->r_bus_tag, r->r_start, r->r_end - r->r_start + 1,
-                          &r->r_bus_handle);
-      rman_activate_resource(r);
-=======
 
   if (flags & RF_ACTIVE) {
     if (bus_activate_resource(dev, type, rid, r)) {
       rman_release_resource(r);
       return NULL;
->>>>>>> 47182db9
     }
   }
 
