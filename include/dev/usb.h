/*
 * Based on FreeBSD `sys/dev/usb/usb.h`.
 */
#ifndef _DEV_USB_H_
#define _DEV_USB_H_

<<<<<<< HEAD
#include <sys/ringbuf.h>
#include <sys/condvar.h>
#include <sys/spinlock.h>
#include <sys/device.h>

=======
>>>>>>> 60656d5d
/*
 * Constructs defined by the USB specification.
 */

/* Definition of some hardcoded USB constants. */

#define USB_MAX_IPACKET 8 /* initial USB packet size */

/* These are the values from the USB specification. */
#define USB_PORT_ROOT_RESET_DELAY_SPEC 50 /* ms */
#define USB_PORT_RESET_RECOVERY_SPEC 10   /* ms */

typedef struct usb_device_request {
  uint8_t bmRequestType;
  uint8_t bRequest;
  uint16_t wValue;
  uint16_t wIndex;
  uint16_t wLength;
} __packed usb_device_request_t;

#define UT_WRITE 0x00
#define UT_READ 0x80
#define UT_STANDARD 0x00
#define UT_CLASS 0x20
#define UT_DEVICE 0x00
#define UT_INTERFACE 0x01
#define UT_ENDPOINT 0x02

#define UT_READ_DEVICE (UT_READ | UT_STANDARD | UT_DEVICE)
#define UT_READ_INTERFACE (UT_READ | UT_STANDARD | UT_INTERFACE)
#define UT_READ_ENDPOINT (UT_READ | UT_STANDARD | UT_ENDPOINT)
#define UT_WRITE_DEVICE (UT_WRITE | UT_STANDARD | UT_DEVICE)
#define UT_WRITE_ENDPOINT (UT_WRITE | UT_STANDARD | UT_ENDPOINT)
#define UT_READ_CLASS_INTERFACE (UT_READ | UT_CLASS | UT_INTERFACE)
#define UT_READ_CLASS_ENDPOINT (UT_READ | UT_CLASS | UT_ENDPOINT)
#define UT_WRITE_CLASS_INTERFACE (UT_WRITE | UT_CLASS | UT_INTERFACE)

/* Requests. */
#define UR_GET_STATUS 0x00
#define UR_CLEAR_FEATURE 0x01
#define UR_SET_ADDRESS 0x05
#define UR_GET_DESCRIPTOR 0x06
#define USB_LANGUAGE_TABLE 0x00
#define UR_GET_CONFIG 0x08
#define UR_SET_CONFIG 0x09
#define UDESC_DEVICE 0x01
#define UDESC_CONFIG 0x02
#define UDESC_STRING 0x03

/* Feature numbers. */
#define UF_ENDPOINT_HALT 0

#define UV_MAKE(d, i) ((d) << 8 | (i))

typedef struct usb_device_descriptor {
  uint8_t bLength;
  uint8_t bDescriptorType;
  uint16_t bcdUSB;
  uint8_t bDeviceClass;
  uint8_t bDeviceSubClass;
  uint8_t bDeviceProtocol;
  uint8_t bMaxPacketSize;
  /* The fields below are not part of the initial descriptor. */
  uint16_t idVendor;
  uint16_t idProduct;
  uint16_t bcdDevice;
  uint8_t iManufacturer;
  uint8_t iProduct;
  uint8_t iSerialNumber;
  uint8_t bNumConfigurations;
} __packed usb_device_descriptor_t;

#define US_DATASIZE 63

typedef struct usb_string_descriptor {
  uint8_t bLength;
  uint8_t bDescriptorType;
  uint16_t bString[US_DATASIZE];
  uint8_t bUnused;
} __packed usb_string_descriptor_t;

typedef struct usb_string_lang {
  uint8_t bLength;
  uint8_t bDescriptorType;
  uint16_t bData[US_DATASIZE];
} __packed usb_string_lang_t;

#define US_ENG_LID 0x0409
#define US_ENG_STR "English (United States)"

typedef struct usb_config_descriptor {
  uint8_t bLength;
  uint8_t bDescriptorType;
  uint16_t wTotalLength;
  uint8_t bNumInterface;
  uint8_t bConfigurationValue;
  uint8_t iConfiguration;
  uint8_t bmAttributes;
  uint8_t bMaxPower; /* max current in 2 mA units */
} __packed usb_config_descriptor_t;

typedef struct usb_interface_descriptor {
  uint8_t bLength;
  uint8_t bDescriptorType;
  uint8_t bInterfaceNumber;
  uint8_t bAlternateSetting;
  uint8_t bNumEndpoints;
  uint8_t bInterfaceClass;
  uint8_t bInterfaceSubClass;
  uint8_t bInterfaceProtocol;
  uint8_t iInterface;
} __packed usb_interface_descriptor_t;

/* Interface class codes */
#define UICLASS_HID 0x03
#define UISUBCLASS_BOOT 1
#define UIPROTO_BOOT_KEYBOARD 1
#define UIPROTO_MOUSE 2

#define UICLASS_MASS 0x08
#define UISUBCLASS_SCSI 6
#define UIPROTO_MASS_BBB 80

typedef struct usb_endpoint_descriptor {
  uint8_t bLength;
  uint8_t bDescriptorType;
  uint8_t bEndpointAddress;
  uint8_t bmAttributes;
  uint16_t wMaxPacketSize;
  uint8_t bInterval;
} __packed usb_endpoint_descriptor_t;

#define UE_ADDR 0x0f
#define UE_DIR_IN 0x80  /* IN-token endpoint */
#define UE_DIR_OUT 0x00 /* OUT-token endpoint */
#define UE_GET_DIR(a) ((a)&0x80)
#define UE_GET_ADDR(a) ((a)&UE_ADDR)

#define UE_TRANSFER_TYPE(at) ((at)&0x03)

#define UE_CONTROL 0x00
#define UE_ISOCHRONOUS 0x01
#define UE_BULK 0x02
#define UE_INTERRUPT 0x03

/*
 * Implementation specific constructs.
 */

<<<<<<< HEAD
typedef struct usbhc_space usbhc_space_t;

typedef struct usb_device {
  usb_device_descriptor_t dd;
  usb_endpoint_descriptor_t *endps; /* endpoints supplied by interface `inum` */
  uint8_t nendps;                   /* numer of endpoints */
  uint8_t addr;                     /* device address */
  uint8_t inum;                     /* interface number */
  uint8_t port;                     /* roothub port number */
} usb_device_t;

typedef enum {
  USB_ERR_STALLED = 1, /* STALL condition encountered */
  USB_ERR_OTHER = 2,   /* errors other than STALL */
} usb_error_flags_t;

typedef enum {
  USB_TT_NONE,
  USB_TT_CONTROL,
  USB_TT_INTERRUPT,
  USB_TT_BULK,
} usb_transfer_type_t;

typedef enum {
  USB_INPUT,
  USB_OUTPUT,
=======
typedef enum usb_error {
  USB_ERR_STALLED = 1, /* STALL condition encountered */
  USB_ERR_OTHER = 2,   /* errors other than STALL */
} usb_error_t;

typedef enum usb_transfer {
  USB_TFR_NONE,
  USB_TFR_CONTROL,
  USB_TFR_INTERRUPT,
  USB_TFR_BULK,
} usb_transfer_t;

typedef enum usb_direction {
  USB_DIR_INPUT,
  USB_DIR_OUTPUT,
>>>>>>> 60656d5d
} usb_direction_t;

/* USB buffer used for USB transfers. */
typedef struct usb_buf {
<<<<<<< HEAD
  ringbuf_t buf;            /* write source or read destination */
  condvar_t cv;             /* wait for the transfer to complete */
  spin_t lock;              /* buffer guard */
  usb_error_flags_t eflags; /* errors encountered during transfer */
  usb_transfer_type_t type; /* what kind of transfer is this ? */
  usb_direction_t dir;      /* transfer direction */
  uint16_t transfer_size;   /* size of the transfer */
=======
  ringbuf_t buf;           /* write source or read destination */
  condvar_t cv;            /* wait for the transfer to complete */
  spin_t lock;             /* buffer guard */
  usb_error_t error;       /* errors encountered during transfer */
  usb_transfer_t transfer; /* what kind of transfer is this ? */
  usb_direction_t dir;     /* transfer direction */
  uint16_t transfer_size;  /* size of the transfer */
>>>>>>> 60656d5d
} usb_buf_t;

static inline usb_device_t *usb_device_of(device_t *dev) {
  return dev->bus == DEV_BUS_USB ? dev->instance : NULL;
}

static inline device_t *usb_bus_of(device_t *dev) {
  return dev->bus == DEV_BUS_USB ? dev->parent : TAILQ_FIRST(&dev->children);
}

<<<<<<< HEAD
static inline int usb_endp_type(usb_device_t *usbd, uint8_t idx) {
  assert(idx < usbd->nendps);
  return UE_TRANSFER_TYPE(usbd->endps[idx].bmAttributes);
}

static inline int usb_endp_dir(usb_device_t *usbd, uint8_t idx) {
  assert(idx < usbd->nendps);
  return UE_GET_DIR(usbd->endps[idx].bEndpointAddress);
}

void usb_init(device_t *dev);
int usb_enumerate(device_t *dev);

uint16_t usb_max_pkt_size(usb_device_t *usbd, usb_buf_t *usbb);
uint8_t usb_endp_addr(usb_device_t *usbd, usb_buf_t *usbb);
uint8_t usb_status_type(usb_buf_t *usbb);
uint8_t usb_interval(usb_device_t *usbd, usb_buf_t *usbb);
void usb_process(usb_buf_t *usbb, void *data, usb_error_flags_t flags);
usb_buf_t *usb_alloc_buf(void *data, size_t size, usb_transfer_type_t type,
                         usb_direction_t dir, uint16_t transfer_size);

#define usb_alloc_buf_from_struct(sp, type, dir, transfer_size)                \
  usb_alloc_buf((sp), sizeof(*(sp)), (type), (dir), (transfer_size))

#define usb_alloc_empty_buf(type, dir) usb_alloc_buf(NULL, 0, (type), (dir), 0)

void usb_free_buf(usb_buf_t *usbb);
void usb_reuse_buf(usb_buf_t *usbb, void *data, size_t size,
                   usb_direction_t dir, uint16_t transfer_size);
void usb_reset_buf(usb_buf_t *usbb, uint16_t transfer_size);
void usb_wait(usb_buf_t *usbb);
bool usb_transfer_error(usb_buf_t *usbb);
int usb_unhalt_endp(device_t *dev, uint8_t idx);
int usb_set_idle(device_t *dev);
int usb_set_boot_protocol(device_t *dev);
int usb_bbb_get_max_lun(device_t *dev, uint8_t *maxlun);
int usb_bbb_reset(device_t *dev);
void usb_interrupt_transfer(device_t *dev, usb_buf_t *usbb);
int usb_poll(device_t *dev, usb_buf_t *usbb, uint8_t idx, void *buf,
             size_t size);
void usb_bulk_transfer(device_t *dev, usb_buf_t *usbb);

=======
>>>>>>> 60656d5d
#endif /* _DEV_USB_H_ */<|MERGE_RESOLUTION|>--- conflicted
+++ resolved
@@ -4,14 +4,11 @@
 #ifndef _DEV_USB_H_
 #define _DEV_USB_H_
 
-<<<<<<< HEAD
 #include <sys/ringbuf.h>
 #include <sys/condvar.h>
 #include <sys/spinlock.h>
 #include <sys/device.h>
 
-=======
->>>>>>> 60656d5d
 /*
  * Constructs defined by the USB specification.
  */
@@ -161,7 +158,6 @@
  * Implementation specific constructs.
  */
 
-<<<<<<< HEAD
 typedef struct usbhc_space usbhc_space_t;
 
 typedef struct usb_device {
@@ -173,22 +169,6 @@
   uint8_t port;                     /* roothub port number */
 } usb_device_t;
 
-typedef enum {
-  USB_ERR_STALLED = 1, /* STALL condition encountered */
-  USB_ERR_OTHER = 2,   /* errors other than STALL */
-} usb_error_flags_t;
-
-typedef enum {
-  USB_TT_NONE,
-  USB_TT_CONTROL,
-  USB_TT_INTERRUPT,
-  USB_TT_BULK,
-} usb_transfer_type_t;
-
-typedef enum {
-  USB_INPUT,
-  USB_OUTPUT,
-=======
 typedef enum usb_error {
   USB_ERR_STALLED = 1, /* STALL condition encountered */
   USB_ERR_OTHER = 2,   /* errors other than STALL */
@@ -204,20 +184,10 @@
 typedef enum usb_direction {
   USB_DIR_INPUT,
   USB_DIR_OUTPUT,
->>>>>>> 60656d5d
 } usb_direction_t;
 
 /* USB buffer used for USB transfers. */
 typedef struct usb_buf {
-<<<<<<< HEAD
-  ringbuf_t buf;            /* write source or read destination */
-  condvar_t cv;             /* wait for the transfer to complete */
-  spin_t lock;              /* buffer guard */
-  usb_error_flags_t eflags; /* errors encountered during transfer */
-  usb_transfer_type_t type; /* what kind of transfer is this ? */
-  usb_direction_t dir;      /* transfer direction */
-  uint16_t transfer_size;   /* size of the transfer */
-=======
   ringbuf_t buf;           /* write source or read destination */
   condvar_t cv;            /* wait for the transfer to complete */
   spin_t lock;             /* buffer guard */
@@ -225,7 +195,6 @@
   usb_transfer_t transfer; /* what kind of transfer is this ? */
   usb_direction_t dir;     /* transfer direction */
   uint16_t transfer_size;  /* size of the transfer */
->>>>>>> 60656d5d
 } usb_buf_t;
 
 static inline usb_device_t *usb_device_of(device_t *dev) {
@@ -236,7 +205,6 @@
   return dev->bus == DEV_BUS_USB ? dev->parent : TAILQ_FIRST(&dev->children);
 }
 
-<<<<<<< HEAD
 static inline int usb_endp_type(usb_device_t *usbd, uint8_t idx) {
   assert(idx < usbd->nendps);
   return UE_TRANSFER_TYPE(usbd->endps[idx].bmAttributes);
@@ -254,8 +222,8 @@
 uint8_t usb_endp_addr(usb_device_t *usbd, usb_buf_t *usbb);
 uint8_t usb_status_type(usb_buf_t *usbb);
 uint8_t usb_interval(usb_device_t *usbd, usb_buf_t *usbb);
-void usb_process(usb_buf_t *usbb, void *data, usb_error_flags_t flags);
-usb_buf_t *usb_alloc_buf(void *data, size_t size, usb_transfer_type_t type,
+void usb_process(usb_buf_t *usbb, void *data, usb_error_t flags);
+usb_buf_t *usb_alloc_buf(void *data, size_t size, usb_transfer_t type,
                          usb_direction_t dir, uint16_t transfer_size);
 
 #define usb_alloc_buf_from_struct(sp, type, dir, transfer_size)                \
@@ -279,6 +247,4 @@
              size_t size);
 void usb_bulk_transfer(device_t *dev, usb_buf_t *usbb);
 
-=======
->>>>>>> 60656d5d
 #endif /* _DEV_USB_H_ */