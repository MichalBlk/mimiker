#ifndef _SYS_UIO_H_
#define _SYS_UIO_H_

#include <sys/types.h>

typedef struct iovec {
  void *iov_base; /* Base address. */
  size_t iov_len; /* Length. */
} iovec_t;

ssize_t readv(int fd, const struct iovec *iov, int iovcnt);
ssize_t writev(int fd, const struct iovec *iov, int iovcnt);

#ifdef _KERNEL

#include <sys/vm.h>

typedef struct vm_map vm_map_t;

/* This structure stores just enough information about an uio
 * to be able to restore it after the uio is modified by uiomove(). */
typedef struct uiostate {
  size_t us_resid;  /* Saved value of uio_resid */
  int us_iovcnt;    /* Saved value of uio_iovcnt */
  size_t us_iovoff; /* Saved value of uio_iovoff */
} uiostate_t;

typedef enum { UIO_READ, UIO_WRITE } uio_op_t;

typedef struct uio {
  iovec_t *uio_iov;      /* scatter/gather list */
  int uio_iovcnt;        /* length of scatter/gather list */
  size_t uio_iovoff;     /* offset in current iov segment */
  off_t uio_offset;      /* offset in target object */
  size_t uio_resid;      /* remaining bytes to process */
  uio_op_t uio_op;       /* operation */
  vm_map_t *uio_vmspace; /* destination address space */
<<<<<<< HEAD
  int uio_flags;         /* IO flags */
=======
  unsigned uio_ioflags;  /* IO_* flags associated with this operation */
>>>>>>> 60656d5d
} uio_t;

#define UIO_SINGLE(op, vm_map, offset, buf, buflen)                            \
  (uio_t) {                                                                    \
    .uio_iov = (iovec_t[1]){(iovec_t){__UNCONST(buf), (buflen)}},              \
    .uio_iovcnt = 1, .uio_iovoff = 0, .uio_offset = (offset),                  \
    .uio_resid = (buflen), .uio_op = (op), .uio_vmspace = (vm_map)             \
  }

#define UIO_SINGLE_KERNEL(op, offset, buf, buflen)                             \
  UIO_SINGLE(op, vm_map_kernel(), offset, buf, buflen)

#define UIO_SINGLE_USER(op, offset, buf, buflen)                               \
  UIO_SINGLE(op, vm_map_user(), offset, buf, buflen)

#define UIO_VECTOR(op, vm_map, iov, iovcnt, len)                               \
  (uio_t) {                                                                    \
    .uio_iov = (iov), .uio_iovcnt = (iovcnt), .uio_iovoff = 0,                 \
    .uio_offset = 0, .uio_resid = (len), .uio_op = (op),                       \
    .uio_vmspace = (vm_map)                                                    \
  }

#define UIO_VECTOR_KERNEL(op, iov, iovcnt, len)                                \
  UIO_VECTOR(op, vm_map_kernel(), iov, iovcnt, len)

#define UIO_VECTOR_USER(op, iov, iovcnt, len)                                  \
  UIO_VECTOR(op, vm_map_user(), iov, iovcnt, len)

int uiomove(void *buf, size_t n, uio_t *uio);
void uio_save(const uio_t *uio, uiostate_t *save);
void uio_restore(uio_t *uio, const uiostate_t *save);
int uiomove_frombuf(void *buf, size_t buflen, struct uio *uio);
int iovec_length(const iovec_t *iov, int iovcnt, size_t *lengthp);

#endif /* _KERNEL */

#endif /* !_SYS_UIO_H_ */<|MERGE_RESOLUTION|>--- conflicted
+++ resolved
@@ -35,11 +35,7 @@
   size_t uio_resid;      /* remaining bytes to process */
   uio_op_t uio_op;       /* operation */
   vm_map_t *uio_vmspace; /* destination address space */
-<<<<<<< HEAD
-  int uio_flags;         /* IO flags */
-=======
   unsigned uio_ioflags;  /* IO_* flags associated with this operation */
->>>>>>> 60656d5d
 } uio_t;
 
 #define UIO_SINGLE(op, vm_map, offset, buf, buflen)                            \
