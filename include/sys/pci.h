--- conflicted
+++ resolved
@@ -42,15 +42,10 @@
 #define PCIM_CMD_PORTEN 0x0001
 #define PCIM_CMD_MEMEN 0x0002
 #define PCIM_CMD_BUSMASTEREN 0x0004
-<<<<<<< HEAD
-#define PCIR_CLASSCODE 0x08
-#define PCIR_SUBCLASSCODE 0x09
-#define PCIR_PROGIF 0x0a
-#define PCIR_HEADERTYPE 0x0d
-=======
+#define PCIR_PROGIF 0x09
+#define PCIR_SUBCLASSCODE 0x0a
 #define PCIR_CLASSCODE 0x0b
 #define PCIR_HEADERTYPE 0x0e
->>>>>>> 367cb4e4
 #define PCIH_HDR_MF 0x80
 #define PCIH_HDR_TYPE 0x7f
 #define PCIR_IRQLINE 0x3c
