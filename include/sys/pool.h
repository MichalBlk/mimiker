--- conflicted
+++ resolved
@@ -19,14 +19,6 @@
 /*! \brief Called during kernel initialization. */
 void init_pool(void);
 
-<<<<<<< HEAD
-/* Default pool item alignment. */
-#define P_DEF_ALIGN sizeof(uint64_t)
-
-/*! \brief Creates a pool of objects of given size
- * and with given alignment. */
-pool_t *pool_create(const char *desc, size_t size, size_t alignment);
-=======
 /* Pool input parameters. */
 typedef struct pool_args {
   const char *desc;
@@ -36,7 +28,6 @@
 
 /*! \brief Creates a pool of objects of given size. */
 pool_t *pool_create(pool_args_t *args);
->>>>>>> da1f365c
 
 /*! \brief Adds a slab of one page to the pool.
  *
