--- conflicted
+++ resolved
@@ -19,21 +19,12 @@
 /*! \brief Called during kernel initialization. */
 void init_pool(void);
 
-<<<<<<< HEAD
-/*! \brief Creates a pool of objects of given size
- * and with default alignment. */
-pool_t *pool_create(const char *desc, size_t size);
-=======
 /* Default pool item alignment. */
 #define P_DEF_ALIGN sizeof(uint64_t)
 
 /*! \brief Creates a pool of objects of given size
  * and with given alignment. */
 pool_t *pool_create(const char *desc, size_t size, size_t alignment);
->>>>>>> 186e86d9
-
-/*! \brief Creates a pool of objects of given size and alignment. */
-pool_t *pool_create_aligned(const char *desc, size_t size, size_t alignment);
 
 /*! \brief Adds a slab of one page to the pool.
  *
@@ -57,8 +48,7 @@
 /*! \brief Release an object that belongs to the pool. */
 void pool_free(pool_t *pool, void *ptr);
 
-/*! \brief Define a pool with default alignment that will be initialized
- * during system startup. */
+/*! \brief Define a pool that will be initialized during system startup. */
 #define POOL_DEFINE(NAME, ...)                                                 \
   struct pool *NAME;                                                           \
   static void __ctor_##NAME(void) {                                            \
@@ -66,13 +56,4 @@
   }                                                                            \
   SET_ENTRY(pool_ctor_table, __ctor_##NAME);
 
-/*! \brief Define a pool with specified alignment that will be initialized
- * during system startup. */
-#define POOL_DEFINE_ALIGNED(NAME, ...)                                         \
-  struct pool *NAME;                                                           \
-  static void __ctor_##NAME(void) {                                            \
-    NAME = pool_create_aligned(__VA_ARGS__);                                   \
-  }                                                                            \
-  SET_ENTRY(pool_ctor_table, __ctor_##NAME);
-
 #endif /* !_SYS_POOL_H_ */