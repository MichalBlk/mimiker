#ifndef _SYS_DEVICE_H_
#define _SYS_DEVICE_H_

#include <sys/queue.h>
#include <sys/malloc.h>
#include <sys/linker_set.h>
#include <sys/rman.h>

typedef struct devclass devclass_t;
typedef struct device device_t;
typedef struct driver driver_t;
typedef TAILQ_HEAD(, device) device_list_t;
typedef SLIST_HEAD(, resource) resource_list_t;

/* Driver that returns the highest value from its probe action
 * will be selected for attach action. */
typedef int (*d_probe_t)(device_t *dev);
/* Returns value from <errno.h> on failure, 0 on success. */
typedef int (*d_attach_t)(device_t *dev);
typedef int (*d_detach_t)(device_t *dev);

/* Update this section if you add any new driver interface */
typedef enum {
  DIF_BUS,
  DIF_PCI_BUS,
  DIF_UART,
<<<<<<< HEAD
  DIF_USBHC,
=======
  DIF_EMMC,
>>>>>>> db7eaf68
  DIF_COUNT /* this must be the last item */
} drv_if_t;

/* During kernel initialization the device tree is scanned multiple times.
 * Each scan we can detect new devices and attach drivers to existing or new
 * devices. Each driver is assigned a pass number. A driver may only probe and
 * attach to a device if driver's pass number is not greater than
 * `current_pass` counter.
 * Pass description:
 * - FIRST_PASS: devoted for drivers that require the most basic kernel APIs
 *   to be in working state (i.e. memory allocation, resource management,
 *   interrupt management). The main goal of this pass is to initialize enough
 *   drivers to clock subsystem (and thus scheduler & callouts) and console.
 * - SECOND_PASS: during this pass following kernel APIs are available:
 *   callouts, kernel threads, devfs.
 * If extra pass is needed, please add a coresponding description here and
 * explain what kernel APIs are required. */
typedef enum {
  FIRST_PASS,
  SECOND_PASS,
  PASS_COUNT /* this must be the last item */
} drv_pass_t;

struct driver {
  const char *desc;            /* short driver description */
  size_t size;                 /* device->state object size */
  drv_pass_t pass;             /* device tree pass number */
  d_probe_t probe;             /* probe for specific device(s) */
  d_attach_t attach;           /* attach device to system */
  d_detach_t detach;           /* detach device from system */
  void *interfaces[DIF_COUNT]; /* pointers to device methods structures */
};

typedef enum {
  DEV_BUS_NONE,
  DEV_BUS_PCI,
  DEV_BUS_ISA,
<<<<<<< HEAD
  DEV_BUS_USB,
=======
  DEV_BUS_EMMC,
>>>>>>> db7eaf68
} device_bus_t;

struct device {
  /* Device hierarchy. */
  device_t *parent; /* parent node (bus?) or null (root or pseudo-dev) */
  TAILQ_ENTRY(device) link; /* node on list of siblings */
  device_list_t children;   /* head of children devices */

  /* Device information and state. */
  device_bus_t bus; /* (for children) type of bus we're attached to */
  driver_t *driver;
  devclass_t *devclass; /* (for buses) device class of children */
  int unit;
  void *instance;            /* used by bus driver to store data in children */
  void *state;               /* memory requested by driver for its state */
  resource_list_t resources; /* used by driver, assigned by parent bus */
};

/*! \brief Check whether a device is a bus or a regular device. */
static inline bool device_bus(device_t *dev) {
  return dev->devclass != NULL;
}

device_t *device_alloc(int unit);
device_t *device_add_child(device_t *parent, int unit);
int device_probe(device_t *dev);
int device_attach(device_t *dev);
int device_detach(device_t *dev);

/*! \brief Add a resource entry to resource list. */
void device_add_resource(device_t *dev, res_type_t type, int rid,
                         rman_addr_t start, rman_addr_t end, size_t size,
                         rman_flags_t flags);

#define device_add_memory(dev, rid, start, size)                               \
  device_add_resource((dev), RT_MEMORY, (rid), (start), (start) + (size)-1,    \
                      (size), 0)

#define device_add_ioports(dev, rid, start, size)                              \
  device_add_resource((dev), RT_IOPORTS, (rid), (start), (start) + (size)-1,   \
                      (size), 0)

#define device_add_irq(dev, rid, irq)                                          \
  device_add_resource((dev), RT_IRQ, (rid), (irq), (irq), 1, RF_SHAREABLE)

/*! \brief Take a resource which is assigned to device by parent bus. */
resource_t *device_take_resource(device_t *dev, res_type_t type, int rid,
                                 rman_flags_t flags);

#define device_take_memory(dev, rid, flags)                                    \
  device_take_resource((dev), RT_MEMORY, (rid), (flags))

#define device_take_ioports(dev, rid, flags)                                   \
  device_take_resource((dev), RT_IOPORTS, (rid), (flags))

#define device_take_irq(dev, rid, flags)                                       \
  device_take_resource((dev), RT_IRQ, (rid), (flags))

/* A universal memory pool to be used by all drivers. */
KMALLOC_DECLARE(M_DEV);

/* Finds a device that implements a method for given interface */
/* As for now this actually returns a child of the bus, not the bus itself.
 * This is consistent with the current method semantics. Hopefully the
 * signatures will change in a future PR to be more suited for dispatching.
 * Currently the information about the caller is lost as the `dev` argument is
 * not guarenteed to be the caller, it's just a child of the bus. It just so
 * happens that the current scenarios in which we'll need the dispatching
 * don't require to know anything about the caller. Again, this will hopefully
 * change thanks to future extension of method semantics. */
device_t *device_method_provider(device_t *dev, drv_if_t iface,
                                 ptrdiff_t method_offset);

#endif /* !_SYS_DEVICE_H_ */<|MERGE_RESOLUTION|>--- conflicted
+++ resolved
@@ -24,11 +24,8 @@
   DIF_BUS,
   DIF_PCI_BUS,
   DIF_UART,
-<<<<<<< HEAD
+  DIF_EMMC,
   DIF_USBHC,
-=======
-  DIF_EMMC,
->>>>>>> db7eaf68
   DIF_COUNT /* this must be the last item */
 } drv_if_t;
 
@@ -66,11 +63,8 @@
   DEV_BUS_NONE,
   DEV_BUS_PCI,
   DEV_BUS_ISA,
-<<<<<<< HEAD
+  DEV_BUS_EMMC,
   DEV_BUS_USB,
-=======
-  DEV_BUS_EMMC,
->>>>>>> db7eaf68
 } device_bus_t;
 
 struct device {
