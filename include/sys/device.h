--- conflicted
+++ resolved
@@ -9,29 +9,8 @@
 typedef struct devclass devclass_t;
 typedef struct device device_t;
 typedef struct driver driver_t;
-<<<<<<< HEAD
-typedef struct bus_space bus_space_t;
-typedef struct intr_handler intr_handler_t;
-typedef TAILQ_HEAD(, device) device_list_t;
-typedef SLIST_HEAD(, resource_list_entry) resource_list_t;
-typedef struct resource_list_entry resource_list_entry_t;
-
-typedef enum { RT_IOPORTS, RT_MEMORY, RT_IRQ } res_type_t;
-=======
 typedef TAILQ_HEAD(, device) device_list_t;
 typedef SLIST_HEAD(, resource) resource_list_t;
->>>>>>> 89b93174
-
-struct resource_list_entry {
-  SLIST_ENTRY(resource_list_entry) link;
-  resource_t *res; /* the actual resource */
-  res_type_t type; /* resource type */
-  /* auxiliary data associated with a resource */
-  union {
-    intr_handler_t *handler;
-  };
-  int rid; /* resource identifier */
-};
 
 /* Driver that returns the highest value from its probe action
  * will be selected for attach action. */
@@ -135,30 +114,6 @@
 #define device_take_irq(dev, rid, flags)                                       \
   device_take_resource((dev), RT_IRQ, (rid), (flags))
 
-/*! \brief Return resource list entry of device `dev` correspoinding
- * to resource `res`. */
-resource_list_entry_t *resource_rle(resource_t *res, device_t *dev);
-
-/*! \brief Return resource identifier associated with resource `res`
- * in the context of device `dev`. */
-static inline int resource_get_rid(resource_t *res, device_t *dev) {
-  return resource_rle(res, dev)->rid;
-}
-
-/*! \brief Return interrupt handler associated with resource `res`
- * in the context of device `dev`. */
-static inline intr_handler_t *resource_get_handler(resource_t *res,
-                                                   device_t *dev) {
-  return resource_rle(res, dev)->handler;
-}
-
-/*! \brief Set interrupt handler associated with resource `res`
- * in the context of device `dev`. */
-static inline void resource_set_handler(resource_t *res, device_t *dev,
-                                        intr_handler_t *handler) {
-  resource_rle(res, dev)->handler = handler;
-}
-
 /* A universal memory pool to be used by all drivers. */
 KMALLOC_DECLARE(M_DEV);
 
