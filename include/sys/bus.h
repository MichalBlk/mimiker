#ifndef _SYS_BUS_H_
#define _SYS_BUS_H_

#include <machine/bus_defs.h>
#include <sys/device.h>
#include <sys/interrupt.h>
#include <sys/rman.h>

typedef struct bus_methods bus_methods_t;
typedef struct bus_driver bus_driver_t;
typedef struct intr_handler intr_handler_t;

<<<<<<< HEAD
struct resource_list_entry {
  SLIST_ENTRY(resource_list_entry) link;
  resource_t *res;   /* the actual resource when allocated */
  res_type_t type;   /* type argument to alloc_resource */
  int rid;           /* resource identifier */
  rman_addr_t start; /* start of resource range */
  size_t count;      /* number of bytes */
};

/*! \brief Initialize resource list. */
void resource_list_init(device_t *dev);

/*! \brief Reclaim memory used by a resouce list. */
void resource_list_fini(device_t *dev);

/*! \brief Add a resource entry to resource list. */
void resource_list_add(device_t *dev, res_type_t type, int rid,
                       rman_addr_t start, size_t count);

#define resource_list_add_irq(dev, rid, irq)                                   \
  resource_list_add((dev), RT_IRQ, (rid), (irq), 1)

/*! \brief Find a resource entry by type and rid. */
resource_list_entry_t *resource_list_find(device_t *dev, res_type_t type,
                                          int rid);

/*! \brief Allocate a resource based on resource list entry. */
resource_t *resource_list_alloc(device_t *dev, rman_t *rman, res_type_t type,
                                int rid, res_flags_t flags);

/*! \brief Release an allocated resource. */
void resource_list_release(device_t *dev, res_type_t type, int rid,
                           resource_t *res);
=======
typedef enum { RT_IOPORTS, RT_MEMORY, RT_IRQ } res_type_t;
>>>>>>> 6da6392f

/* `bus space` describes a method to access hardware resources mapped at some
 * address. We make no distinction between different kinds of physical address
 * spaces. Same hardware resource can be accessed in many different ways
 * depending on which bus it was attached to (e.g. I/O ports vs. MMIO) */
struct bus_space {
  /* mapping */
  int (*bs_map)(bus_addr_t, bus_size_t, bus_space_handle_t *);

  /* read (single) */
  uint8_t (*bs_read_1)(bus_space_handle_t, bus_size_t);
  uint16_t (*bs_read_2)(bus_space_handle_t, bus_size_t);
  uint32_t (*bs_read_4)(bus_space_handle_t, bus_size_t);

  /* write (single) */
  void (*bs_write_1)(bus_space_handle_t, bus_size_t, uint8_t);
  void (*bs_write_2)(bus_space_handle_t, bus_size_t, uint16_t);
  void (*bs_write_4)(bus_space_handle_t, bus_size_t, uint32_t);

  /* read region */
  void (*bs_read_region_1)(bus_space_handle_t, bus_size_t, uint8_t *,
                           bus_size_t);
  void (*bs_read_region_2)(bus_space_handle_t, bus_size_t, uint16_t *,
                           bus_size_t);
  void (*bs_read_region_4)(bus_space_handle_t, bus_size_t, uint32_t *,
                           bus_size_t);

  /* write region */
  void (*bs_write_region_1)(bus_space_handle_t, bus_size_t, const uint8_t *,
                            bus_size_t);
  void (*bs_write_region_2)(bus_space_handle_t, bus_size_t, const uint16_t *,
                            bus_size_t);
  void (*bs_write_region_4)(bus_space_handle_t, bus_size_t, const uint32_t *,
                            bus_size_t);
};

int generic_bs_map(bus_addr_t addr, bus_size_t size,
                   bus_space_handle_t *handle_p);

uint8_t generic_bs_read_1(bus_space_handle_t handle, bus_size_t offset);
uint16_t generic_bs_read_2(bus_space_handle_t handle, bus_size_t offset);
uint32_t generic_bs_read_4(bus_space_handle_t handle, bus_size_t offset);

void generic_bs_write_1(bus_space_handle_t handle, bus_size_t offset,
                        uint8_t value);
void generic_bs_write_2(bus_space_handle_t handle, bus_size_t offset,
                        uint16_t value);
void generic_bs_write_4(bus_space_handle_t handle, bus_size_t offset,
                        uint32_t value);

void generic_bs_read_region_1(bus_space_handle_t handle, bus_size_t offset,
                              uint8_t *dst, bus_size_t count);
void generic_bs_read_region_2(bus_space_handle_t handle, bus_size_t offset,
                              uint16_t *dst, bus_size_t count);
void generic_bs_read_region_4(bus_space_handle_t handle, bus_size_t offset,
                              uint32_t *dst, bus_size_t count);

void generic_bs_write_region_1(bus_space_handle_t handle, bus_size_t offset,
                               const uint8_t *src, bus_size_t count);
void generic_bs_write_region_2(bus_space_handle_t handle, bus_size_t offset,
                               const uint16_t *src, bus_size_t count);
void generic_bs_write_region_4(bus_space_handle_t handle, bus_size_t offset,
                               const uint32_t *src, bus_size_t count);

extern bus_space_t *generic_bus_space;

#define BUS_SPACE_DECLARE(name) extern bus_space_t name[1]

#define __bs_func(t, op, sz)                                                   \
  (*(t)->__CONCAT(__CONCAT(__CONCAT(bs_, op), _), sz))

#define __bs_read(t, h, o, sz) __bs_func((t), read, sz)((h), (o))
#define bus_space_read_1(t, h, o) __bs_read(t, h, o, 1)
#define bus_space_read_2(t, h, o) __bs_read(t, h, o, 2)
#define bus_space_read_4(t, h, o) __bs_read(t, h, o, 4)

#define __bs_write(t, h, o, v, sz) __bs_func((t), write, sz)((h), (o), (v))
#define bus_space_write_1(t, h, o, v) __bs_write(t, h, o, v, 1)
#define bus_space_write_2(t, h, o, v) __bs_write(t, h, o, v, 2)
#define bus_space_write_4(t, h, o, v) __bs_write(t, h, o, v, 4)

#define __bs_read_region(t, h, o, dst, cnt, sz)                                \
  __bs_func((t), read_region, sz)((h), (o), (dst), (cnt))
#define bus_space_read_region_1(t, h, o, dst, cnt)                             \
  __bs_read_region(t, h, o, dst, cnt, 1)
#define bus_space_read_region_2(t, h, o, dst, cnt)                             \
  __bs_read_region(t, h, o, dst, cnt, 2)
#define bus_space_read_region_4(t, h, o, dst, cnt)                             \
  __bs_read_region(t, h, o, dst, cnt, 4)

#define __bs_write_region(t, h, o, src, cnt, sz)                               \
  __bs_func((t), write_region, sz)((h), (o), (src), (cnt))
#define bus_space_write_region_1(t, h, o, src, cnt)                            \
  __bs_write_region(t, h, o, src, cnt, 1)
#define bus_space_write_region_2(t, h, o, src, cnt)                            \
  __bs_write_region(t, h, o, src, cnt, 2)
#define bus_space_write_region_4(t, h, o, src, cnt)                            \
  __bs_write_region(t, h, o, src, cnt, 4)

/* Simplified versions of the above, which take only a pointer to resource. */
#define __bus_read(r, o, sz)                                                   \
  __bs_read((r)->r_bus_tag, (r)->r_bus_handle, (o), sz)
#define bus_read_1(r, o) __bus_read(r, o, 1)
#define bus_read_2(r, o) __bus_read(r, o, 2)
#define bus_read_4(r, o) __bus_read(r, o, 4)

#define __bus_write(r, o, v, sz)                                               \
  __bs_write((r)->r_bus_tag, (r)->r_bus_handle, (o), (v), sz)
#define bus_write_1(r, o, v) __bus_write(r, o, v, 1)
#define bus_write_2(r, o, v) __bus_write(r, o, v, 2)
#define bus_write_4(r, o, v) __bus_write(r, o, v, 4)

#define __bus_read_region(r, o, dst, cnt, sz)                                  \
  __bs_write((r)->r_bus_tag, (r)->r_bus_handle, (o), (dst), (cnt), sz)
#define bus_read_region_1(r, o, dst, cnt) __bus_read_region(r, o, dst, cnt, 1)
#define bus_read_region_2(r, o, dst, cnt) __bus_read_region(r, o, dst, cnt, 2)
#define bus_read_region_4(r, o, dst, cnt) __bus_read_region(r, o, dst, cnt, 4)

#define __bus_write_region(r, o, src, cnt, sz)                                 \
  __bs_write_region((r)->r_bus_tag, (r)->r_bus_handle, (o), (src), (cnt), sz)
#define bus_write_region_1(r, o, src, cnt) __bus_write_region(r, o, src, cnt, 1)
#define bus_write_region_2(r, o, src, cnt) __bus_write_region(r, o, src, cnt, 2)
#define bus_write_region_4(r, o, src, cnt) __bus_write_region(r, o, src, cnt, 4)

#define bus_space_map(t, a, s, hp) (*(t)->bs_map)((a), (s), (hp))

struct bus_methods {
  void (*intr_setup)(device_t *dev, resource_t *irq, ih_filter_t *filter,
                     ih_service_t *service, void *arg, const char *name);
  void (*intr_teardown)(device_t *dev, resource_t *irq);
  resource_t *(*alloc_resource)(device_t *dev, res_type_t type, int rid,
                                res_flags_t flags);
  void (*release_resource)(device_t *dev, res_type_t type, int rid,
                           resource_t *r);
  int (*activate_resource)(device_t *dev, res_type_t type, int rid,
                           resource_t *r);
};

struct bus_driver {
  driver_t driver;
  bus_methods_t bus;
};

#define BUS_DRIVER(dev) ((bus_driver_t *)((dev)->parent->driver))

static inline void bus_intr_setup(device_t *dev, resource_t *irq,
                                  ih_filter_t *filter, ih_service_t *service,
                                  void *arg, const char *name) {
  BUS_DRIVER(dev)->bus.intr_setup(dev, irq, filter, service, arg, name);
}

static inline void bus_intr_teardown(device_t *dev, resource_t *irq) {
  BUS_DRIVER(dev)->bus.intr_teardown(dev, irq);
}

/*! \brief Allocates a resource of type \a type and resource id \a rid.
 *
 * Should be called inside device's \fn attach function.
 *
 * \param dev device which needs resource
 * \param type resource type RT_* defined in rman.h
 * \param rid resource identifier
 * \param flags RF_* flags defined in rman.h
 */
static inline resource_t *bus_alloc_resource(device_t *dev, res_type_t type,
                                             int rid, res_flags_t flags) {
  return BUS_DRIVER(dev)->bus.alloc_resource(dev, type, rid, flags);
}

/*! \brief Activates resource for a device.
 *
 * This is a wrapper that calls bus method `activate_resource`.
 *
 * It performs common tasks like: check if resource has been already activated,
 * mark resource as activated if the method returned success.
 */
int bus_activate_resource(device_t *dev, res_type_t type, int rid,
                          resource_t *r);

static inline void bus_release_resource(device_t *dev, res_type_t type, int rid,
                                        resource_t *r) {
  BUS_DRIVER(dev)->bus.release_resource(dev, type, rid, r);
}

int bus_generic_probe(device_t *bus);

#endif /* !_SYS_BUS_H_ */<|MERGE_RESOLUTION|>--- conflicted
+++ resolved
@@ -10,13 +10,15 @@
 typedef struct bus_driver bus_driver_t;
 typedef struct intr_handler intr_handler_t;
 
-<<<<<<< HEAD
+typedef enum { RT_IOPORTS, RT_MEMORY, RT_IRQ } res_type_t;
+
 struct resource_list_entry {
   SLIST_ENTRY(resource_list_entry) link;
   resource_t *res;   /* the actual resource when allocated */
   res_type_t type;   /* type argument to alloc_resource */
   int rid;           /* resource identifier */
   rman_addr_t start; /* start of resource range */
+  rman_addr_t end;   /* end of resource range */
   size_t count;      /* number of bytes */
 };
 
@@ -28,10 +30,19 @@
 
 /*! \brief Add a resource entry to resource list. */
 void resource_list_add(device_t *dev, res_type_t type, int rid,
-                       rman_addr_t start, size_t count);
+                       rman_addr_t start, rman_addr_t end, size_t count);
+
+/*! \brief Add a resource which can be allocated
+ * anywhere within an associated parent bus range. */
+#define resource_list_add_default(dev, type, rid, count)                       \
+  resource_list_add((dev), (type), (rid), 0, RMAN_ADDR_MAX, (count))
+
+/*! \brief Add a resource which must start exactly at the `start` address. */
+#define resource_list_add_range(dev, type, rid, start, count)                  \
+  resource_list_add((dev), (type), (rid), (start), (start) + (count)-1, (count))
 
 #define resource_list_add_irq(dev, rid, irq)                                   \
-  resource_list_add((dev), RT_IRQ, (rid), (irq), 1)
+  resource_list_add_range((dev), RT_IRQ, (rid), (irq), 1)
 
 /*! \brief Find a resource entry by type and rid. */
 resource_list_entry_t *resource_list_find(device_t *dev, res_type_t type,
@@ -44,9 +55,6 @@
 /*! \brief Release an allocated resource. */
 void resource_list_release(device_t *dev, res_type_t type, int rid,
                            resource_t *res);
-=======
-typedef enum { RT_IOPORTS, RT_MEMORY, RT_IRQ } res_type_t;
->>>>>>> 6da6392f
 
 /* `bus space` describes a method to access hardware resources mapped at some
  * address. We make no distinction between different kinds of physical address
