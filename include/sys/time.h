--- conflicted
+++ resolved
@@ -212,14 +212,12 @@
 int do_clock_nanosleep(clockid_t clk, int flags, timespec_t *rqtp,
                        timespec_t *rmtp);
 
-<<<<<<< HEAD
-void mdelay(useconds_t ms);
-=======
 int do_getitimer(proc_t *p, int which, struct itimerval *tval);
 
 int do_setitimer(proc_t *p, int which, const struct itimerval *itval,
                  struct itimerval *oval);
->>>>>>> 7eef66bd
+
+void mdelay(useconds_t ms);
 
 #else /* _KERNEL */
 
